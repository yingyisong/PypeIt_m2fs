--- conflicted
+++ resolved
@@ -215,18 +215,12 @@
 - Introduce PypitPar as an initial step toward refactoring the front end
 - Move spectrograph specific code into spectographs/ folder
 - Introduces the Spectrographs class
-<<<<<<< HEAD
 - Introduces the Calibrations class with Notebook
-=======
-- Introduces the Calibrations class
-- with Notebook
->>>>>>> 26b936be
 - Bug fix in view_fits script
 - Handle no-slits-found condition
 - Added NIRES to spectrographs folder
 - Fixed logic in ArcImage class related to settings and user settings
 - Added user settings to some of the other classes.
-<<<<<<< HEAD
 - Enabled load_raw_frame to take a negative dispersion axis indicating
   flips.
 - Major bug fixed in bspline_profile where it was producing gargabe
@@ -242,13 +236,6 @@
   running make html in doc/ directory
 - Checked orientation of array correct for DATASEC and OSCANSEC in
   DetectorPar for each Spectrograph
-- Removed pypit/config directory
-=======
-- Enabled load_raw_frame to take a negative dispersion axis indicating flips.
-- Major bug fixed in bspline_profile where it was producing garbage results when breakpoints
- were being rejected.
->>>>>>> 26b936be
-
 - Add SpecObjs class
 
 0.7 (2017-02-07)
