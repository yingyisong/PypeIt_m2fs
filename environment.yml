name: pypeit
channels:
  - conda-forge
dependencies:
  - python>=3.7
  - pyyaml>=5.1
  - requests>=2.23
  - packaging>=19.0
  - numpy>=1.18
  - scipy>=1.4
  - scikit-learn>=0.20
  - astropy>=4.0
  - setuptools>=46.4
  - numba>=0.39
  - matplotlib>=3.1
  - configobj>=5.0.6
  - ipython>=7.2
  - extension-helpers>=0.1
  - ginga>=3.0
<<<<<<< HEAD
  - linetools
  - PySide2>=5.0
  - pytest>=3.0.7
  - pyqt>=5.0
  - qtpy>=1.9
=======
#  - linetools>=0.3dev2231
  - qtpy>=1.9
  - pytest>=3.0.7
  - pip
  - pip:
    - linetools>=0.3dev2231
>>>>>>> decd9c12
<|MERGE_RESOLUTION|>--- conflicted
+++ resolved
@@ -17,17 +17,8 @@
   - ipython>=7.2
   - extension-helpers>=0.1
   - ginga>=3.0
-<<<<<<< HEAD
-  - linetools
-  - PySide2>=5.0
-  - pytest>=3.0.7
-  - pyqt>=5.0
-  - qtpy>=1.9
-=======
-#  - linetools>=0.3dev2231
   - qtpy>=1.9
   - pytest>=3.0.7
   - pip
   - pip:
-    - linetools>=0.3dev2231
->>>>>>> decd9c12
+    - linetools>=0.3dev2231