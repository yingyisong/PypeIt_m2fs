--- conflicted
+++ resolved
@@ -210,11 +210,7 @@
                 return False
         return True
 
-<<<<<<< HEAD
-    def find_objects(self, image, std_trace = None, maskslits=None, show_peaks=False,
-=======
     def find_objects(self, image, std=False, std_trace = None, maskslits=None, show_peaks=False,
->>>>>>> e66b1970
                      show_fits=False, show_trace=False, show=False):
         """
         Find objects in the slits. This is currently setup only for ARMS
@@ -269,19 +265,12 @@
             # TODO we need to add QA paths and QA hooks. QA should be
             # done through objfind where all the relevant information
             # is. This will be a png file(s) per slit.
-<<<<<<< HEAD
-            sobjs_slit, skymask[thismask] = \
-                extract.objfind(image, thismask, self.tslits_dict['lcen'][:,slit],self.tslits_dict['rcen'][:,slit],
-                inmask=inmask, std_trace=std_trace, hand_extract_dict=self.par['manual'],specobj_dict=specobj_dict, show_peaks=show_peaks,
-                show_fits=show_fits, show_trace=show_trace,qa_title=qa_title,nperslit=self.par['maxnumber'])
-=======
             sig_thresh = 30.0 if std else self.par['sig_thresh']
             sobjs_slit, skymask[thismask] = \
                 extract.objfind(image, thismask, self.tslits_dict['lcen'][:,slit],self.tslits_dict['rcen'][:,slit],
                 inmask=inmask, std_trace=std_trace, sig_thresh=sig_thresh, hand_extract_dict=self.par['manual'],specobj_dict=specobj_dict,
                 show_peaks=show_peaks,show_fits=show_fits, show_trace=show_trace,qa_title=qa_title,
                 nperslit=self.par['maxnumber'])
->>>>>>> e66b1970
             sobjs.add_sobj(sobjs_slit)
 
         # Steps
@@ -294,11 +283,7 @@
         return sobjs, len(sobjs), skymask
 
 
-<<<<<<< HEAD
-    def find_objects_ech(self, image, snr_trim=False, std_trace = None, show=False, show_peaks=False, show_fits=False, show_trace = False, debug=False):
-=======
     def find_objects_ech(self, image, std=False, snr_trim=False, std_trace = None, show=False, show_peaks=False, show_fits=False, show_trace = False, debug=False):
->>>>>>> e66b1970
 
         # Did they run process?
         if not self._chk_objs(['sciivar']):
@@ -319,18 +304,11 @@
         specobj_dict = {'setup': self.setup, 'slitid': 999,
                         'det': self.det, 'objtype': self.objtype, 'pypeline': self.pypeline}
         # ToDO implement parsets here!
-<<<<<<< HEAD
-        sobjs_ech, skymask[self.slitmask > -1] = \
-            extract.ech_objfind(image, self.sciivar, self.slitmask, self.tslits_dict['lcen'], self.tslits_dict['rcen'],
-                                snr_trim=snr_trim, inmask=inmask, plate_scale=plate_scale, std_trace=std_trace,
-                                specobj_dict=specobj_dict, ncoeff=5,sig_thresh=5.0,
-=======
         sig_thresh = 30.0 if std else self.par['sig_thresh']
         sobjs_ech, skymask[self.slitmask > -1] = \
             extract.ech_objfind(image, self.sciivar, self.slitmask, self.tslits_dict['lcen'], self.tslits_dict['rcen'],
                                 snr_trim=snr_trim, inmask=inmask, plate_scale=plate_scale, std_trace=std_trace,
                                 specobj_dict=specobj_dict,sig_thresh=sig_thresh,
->>>>>>> e66b1970
                                 show_peaks=show_peaks, show_fits=show_fits, show_trace=show_trace, debug=debug)
 
 
@@ -381,12 +359,7 @@
         # Prep
         self.global_sky = np.zeros_like(self.sciimg)
 
-<<<<<<< HEAD
-        # Mask objects using the skymask? If skymask has been set by
-        # objfinding, and masking is requested, then do so
-=======
         # Mask objects using the skymask? If skymask has been set by objfinding, and masking is requested, then do so
->>>>>>> e66b1970
         skymask_now = skymask if (skymask is not None) else np.ones_like(self.sciimg, dtype=bool)
         # Loop on slits
         for slit in gdslits:
@@ -442,12 +415,8 @@
     #
     #     return self.global_sky
 
-<<<<<<< HEAD
-
-=======
     # JFH TODO Should we reduce the number of iterations for standards or near-IR redux where the noise model is not
     # being updated?
->>>>>>> e66b1970
     def local_skysub_extract(self, sobjs, waveimg, maskslits=None, model_noise=True, std = False,
                              show_profile=False, show_resids=False, show=False):
         """
