"""
Module for guiding construction of the Wavelength Image

.. include common links, assuming primary doc root is up one directory
.. include:: ../links.rst
"""
import inspect

import numpy as np
import os

from pypeit import msgs
from pypeit import utils
from pypeit import masterframe
from pypeit import datamodel
from pypeit.core import pixels
from pypeit.core import save
from pypeit.core import load
from IPython import embed


class WaveImage(datamodel.DataContainer):
    version = '1.0.0'

    # I/O
    output_to_disk = None #('WVTILTS_IMAGE', 'WVTILTS_FULLMASK', 'WVTILTS_DETECTOR_CONTAINER')
    hdu_prefix = None

    # Master fun
    master_type = 'Wave'
    file_format = 'fits'

    datamodel = {
        'waveimg':  dict(otype=np.ndarray, atype=np.floating, desc='2D Wavelength image'),
    }

    def __init__(self, waveimg):
        # Parse
        args, _, _, values = inspect.getargvalues(inspect.currentframe())
        d = dict([(k,values[k]) for k in args[1:]])
        # Setup the DataContainer
        datamodel.DataContainer.__init__(self, d=d)



class BuildWaveImage(object):
    """
    Class to generate the Wavelength Image

    Args:
        slits (:class:`pypeit.edgetrace.SlitTraceSet`):
            Object holding the slit edge locations
        tilts (np.ndarray or None):
            Tilt image
        wv_calib (dict or None): wavelength solution dictionary
            Parameters are read from wv_calib['par']
        spectrograph (:class:`pypeit.spectrographs.spectrograph.Spectrograph`):
            The `Spectrograph` instance that sets the
            instrument used to take the observations.  Used to set
            :attr:`spectrograph`.
        det (int or None):
<<<<<<< HEAD
        maskslits (np.ndarray or None):
            True = skip this slit
=======
        master_key (:obj:`str`, optional):
            The string identifier for the instrument configuration.  See
            :class:`pypeit.masterframe.MasterFrame`.
        master_dir (str, optional):
            Path to master frames
        reuse_masters (bool, optional):
            Load from disk if possible
>>>>>>> b94f51e1

    Attributes:
        image (np.ndarray): Wavelength image
        steps (list): List of the processing steps performed

    """
    master_type = 'Wave'

    @classmethod
    def from_master_file(cls, master_file):
        """

        Args:
            master_file (str):

        Returns:
            waveimage.WaveImage:

        """
        # Spectrograph
        spectrograph, extras = masterframe.items_from_master_file(master_file)
        head0 = extras[0]
        # Master info
        master_dir = head0['MSTRDIR']
        master_key = head0['MSTRKEY']
        # Instantiate
        slf = cls(None, None, None, spectrograph, None, master_dir=master_dir,
                  master_key=master_key, reuse_masters=True)
        slf.image = slf.load(ifile=master_file)
        # Return
        return slf

    # TODO: Is maskslits ever anything besides slits.mask? (e.g., see calibrations.py call)
<<<<<<< HEAD
    def __init__(self, slits, tilts, wv_calib, spectrograph, det, maskslits):
=======
    def __init__(self, slits, tilts, wv_calib, spectrograph, det, master_key=None, master_dir=None,
                 reuse_masters=False):
>>>>>>> b94f51e1

        # MasterFrame
        #masterframe.MasterFrame.__init__(self, self.master_type, master_dir=master_dir,
        #                                 master_key=master_key, reuse_masters=reuse_masters)
        # Required parameters
        self.spectrograph = spectrograph
        self.det = det

        # TODO: Do we need to assign slits to self?
        self.slits = slits
        self.tilts = tilts
        self.wv_calib = wv_calib
        if self.slits is None:
            self.slitmask = None
            self.slit_spat_pos = None
        else:
            # NOTE: This uses the pad defined by EdgeTraceSetPar
            self.slitmask = self.slits.slit_img()
            # This selects the coordinates for the tweaked edges if
            # they exist, original otherwise.
            self.slit_spat_pos = self.slits.spatial_coordinates()

        # For echelle order, primarily
        # TODO: only echelle is ever used.  Do we need to keep the whole
        # thing?
        self.par = wv_calib['par'] if wv_calib is not None else None

        # Main output
        self.image = None
        self.steps = []

    def build_wave(self):
        """
        Main algorithm to build the wavelength image

        Returns:
            `numpy.ndarray`_: The wavelength image.

        """
        # Loop on slits
        ok_slits = np.where(np.invert(self.slits.mask))[0]
        self.image = np.zeros_like(self.tilts)
        nspec = self.slitmask.shape[0]

        # Error checking on the wv_calib
        #if (nspec-1) != int(self.wv_calib[str(0)]['fmax']):
        #    msgs.error('Your wavelength fits used inconsistent normalization. Something is wrong!')

        # If this is echelle print out a status message and do some error checking
        if self.par['echelle']:
            msgs.info('Evaluating 2-d wavelength solution for echelle....')
            if len(self.wv_calib['fit2d']['orders']) != len(ok_slits):
                msgs.error('wv_calib and ok_slits do not line up. Something is very wrong!')

        # Unpack some 2-d fit parameters if this is echelle
        for slit in ok_slits:
            thismask = (self.slitmask == slit)
            if self.par['echelle']:
                # TODO: Put this in `SlitTraceSet`?
                order, indx = self.spectrograph.slit2order(self.slit_spat_pos[slit])
                # evaluate solution
                self.image[thismask] = utils.func_val(self.wv_calib['fit2d']['coeffs'],
                                                       self.tilts[thismask],
                                                       self.wv_calib['fit2d']['func2d'],
                                                       x2=np.ones_like(self.tilts[thismask])*order,
                                                       minx=self.wv_calib['fit2d']['min_spec'],
                                                       maxx=self.wv_calib['fit2d']['max_spec'],
                                                       minx2=self.wv_calib['fit2d']['min_order'],
                                                       maxx2=self.wv_calib['fit2d']['max_order'])
                self.image[thismask] /= order
            else:
                iwv_calib = self.wv_calib[str(slit)]
                self.image[thismask] = utils.func_val(iwv_calib['fitc'], self.tilts[thismask],
                                                       iwv_calib['function'],
                                                       minx=iwv_calib['fmin'],
                                                       maxx=iwv_calib['fmax'])

        # Return
        self.steps.append(inspect.stack()[0][3])
        return WaveImage(self.image)

    def __repr__(self):
        # Generate sets string
        txt = '<{:s}: >'.format(self.__class__.__name__)
        return txt
<|MERGE_RESOLUTION|>--- conflicted
+++ resolved
@@ -59,18 +59,6 @@
             instrument used to take the observations.  Used to set
             :attr:`spectrograph`.
         det (int or None):
-<<<<<<< HEAD
-        maskslits (np.ndarray or None):
-            True = skip this slit
-=======
-        master_key (:obj:`str`, optional):
-            The string identifier for the instrument configuration.  See
-            :class:`pypeit.masterframe.MasterFrame`.
-        master_dir (str, optional):
-            Path to master frames
-        reuse_masters (bool, optional):
-            Load from disk if possible
->>>>>>> b94f51e1
 
     Attributes:
         image (np.ndarray): Wavelength image
@@ -104,12 +92,7 @@
         return slf
 
     # TODO: Is maskslits ever anything besides slits.mask? (e.g., see calibrations.py call)
-<<<<<<< HEAD
-    def __init__(self, slits, tilts, wv_calib, spectrograph, det, maskslits):
-=======
-    def __init__(self, slits, tilts, wv_calib, spectrograph, det, master_key=None, master_dir=None,
-                 reuse_masters=False):
->>>>>>> b94f51e1
+    def __init__(self, slits, tilts, wv_calib, spectrograph, det):
 
         # MasterFrame
         #masterframe.MasterFrame.__init__(self, self.master_type, master_dir=master_dir,
