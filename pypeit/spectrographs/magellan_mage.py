--- conflicted
+++ resolved
@@ -102,10 +102,6 @@
         # Find object parameters
         par['reduce']['findobj']['find_trim_edge'] = [4,4]    # Slit is too short to trim 5,5 especially with 2x binning
         # Always flux calibrate, starting with default parameters
-<<<<<<< HEAD
-        #par['fluxcalib'] = pypeitpar.FluxCalibratePar()
-=======
->>>>>>> 9a5d88b5
         # Do not correct for flexure
         par['flexure']['method'] = 'skip'
         # Set the default exposure time ranges for the frame typing
