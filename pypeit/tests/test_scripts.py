"""
Module to run tests on scripts
"""
import os
import sys
import glob
import shutil

from configobj import ConfigObj

import pytest

import numpy as np

import matplotlib
matplotlib.use('agg')  # For Travis

from astropy.io import fits

from pypeit.scripts import setup, show_1dspec, coadd_1dspec, chk_edges, view_fits, chk_flats
from pypeit.scripts import trace_edges, run_pypeit, ql_mos
from pypeit.tests.tstutils import dev_suite_required, cooked_required
from pypeit import edgetrace
from pypeit import ginga


def data_path(filename):
    data_dir = os.path.join(os.path.dirname(__file__), 'files')
    return os.path.join(data_dir, filename)


#def test_arcid_plot():
#    json_file = data_path('LRISb_600_WaveCalib_01.json')
#    pargs = arcid_plot.parser([json_file, 'LRISb', 'tmp.pdf'])
#    # Run
#    arcid_plot.main(pargs)


@dev_suite_required
def test_run_pypeit():
    # Get the directories
    rawdir = os.path.join(os.environ['PYPEIT_DEV'], 'RAW_DATA', 'shane_kast_blue', '600_4310_d55')
    assert os.path.isdir(rawdir), 'Incorrect raw directory'

    # Just get a few files
    testrawdir = os.path.join(rawdir, 'TEST')
    if os.path.isdir(testrawdir):
        shutil.rmtree(testrawdir)
    os.makedirs(testrawdir)
    files = [ 'b21.fits.gz', 'b22.fits.gz', 'b23.fits.gz', 'b27.fits.gz', 'b1.fits.gz',
              'b11.fits.gz', 'b12.fits.gz', 'b13.fits.gz' ]
    for f in files:
        shutil.copy(os.path.join(rawdir, f), os.path.join(testrawdir, f))

    outdir = os.path.join(os.getenv('PYPEIT_DEV'), 'REDUX_OUT_TEST')

    # For previously failed tests
    if os.path.isdir(outdir):
        shutil.rmtree(outdir)

    # Run the setup
    sargs = setup.parser(['-r', testrawdir, '-s', 'shane_kast_blue', '-c all', '-o',
                          '--output_path', outdir])
    setup.main(sargs)

    # Change to the configuration directory and set the pypeit file
    configdir = os.path.join(outdir, 'shane_kast_blue_A')
    pyp_file = os.path.join(configdir, 'shane_kast_blue_A.pypeit')
    assert os.path.isfile(pyp_file), 'PypeIt file not written.'

    # Perform the original reductions
    pargs = run_pypeit.parser([pyp_file, '-o'])
    run_pypeit.main(pargs)

    # Now try to reuse the old masters
    pargs = run_pypeit.parser([pyp_file, '-o', '-m'])
    run_pypeit.main(pargs)

    # Now try not overwriting and using the old masters
    pargs = run_pypeit.parser([pyp_file, '-m'])
    run_pypeit.main(pargs)

    # Clean-up
    shutil.rmtree(outdir)
    shutil.rmtree(testrawdir)


@dev_suite_required
def test_quicklook():
    # The following needs the LRISb calibration files to be
    # found in a CALIBS/ folder in the DEV Suite.  You can get
    # that folder here:
    # https://drive.google.com/drive/folders/1NSg5Rmr8hD_1-fOchQc3WXjt59D6f9od?usp=sharing
    calib_dir = os.path.join(os.environ['PYPEIT_DEV'], 'CALIBS')
    if not os.path.isdir(calib_dir):
        raise IOError("You need to get the CALIBS folder as described above!!")

    # Define the output directories (HARDCODED!!)
    outdir = os.path.join(os.getcwd(), 'keck_lris_blue_A')
    # Remove them if they already exist
    if os.path.isdir(outdir):
        shutil.rmtree(outdir)

    # Raw path
    droot = os.path.join(os.environ['PYPEIT_DEV'], 'RAW_DATA', 'keck_lris_blue',
                         'long_600_4000_d560')
    ql_mos.main(ql_mos.parser(['keck_lris_blue', droot, 'b150910_2033.fits.gz',
                               'b150910_2051.fits.gz', 'b150910_2070.fits.gz', '--det=2',
                               '--user_pixflat={0}'.format(
                                   os.path.join(calib_dir,
                                        'PYPEIT_LRISb_pixflat_B600_2x2_17sep2009.fits.gz'))]))


#@dev_suite_required
def test_trace_edges():
    # Define the output directories (HARDCODED!!)
    setupdir = os.path.join(os.getcwd(), 'setup_files')
    outdir = os.path.join(os.getcwd(), 'shane_kast_blue_A')
    # Remove them if they already exist
    if os.path.isdir(setupdir):
        shutil.rmtree(setupdir)
    if os.path.isdir(outdir):
        shutil.rmtree(outdir)

    # Perform the setup
    droot = os.path.join(os.environ['PYPEIT_DEV'], 'RAW_DATA/shane_kast_blue/600_4310_d55')
    droot += '/'
    setup.main(setup.parser(['-r', droot, '-s', 'shane_kast_blue', '-c', 'all']))

    # Define the pypeit file (HARDCODED!!)
    pypeit_file = os.path.join(outdir, 'shane_kast_blue_A.pypeit')

    # Run the tracing
    trace_edges.main(trace_edges.parser(['-f', pypeit_file]))

    # Define the edges master file (HARDCODED!!)
    trace_file = os.path.join(outdir, 'Masters', 'MasterEdges_A_1_01.fits.gz')

    # Check that the correct number of traces were found
    edges = edgetrace.EdgeTraceSet.from_file(trace_file)
    assert edges.ntrace == 2, 'Did not find the expected number of traces.'

    # Clean up
    shutil.rmtree(setupdir)
    shutil.rmtree(outdir)


@cooked_required
def test_show_1dspec():
    spec_file = os.path.join(os.getenv('PYPEIT_DEV'), 'Cooked', 'Science',
                             'spec1d_b27-J1217p3905_KASTb_2015May20T045733.560.fits')
    # Just list
    pargs = show_1dspec.parser([spec_file, '--list'])
    show_1dspec.main(pargs, unit_test=True)


@cooked_required
def test_chk_edges():
    mstrace_root = os.path.join(os.getenv('PYPEIT_DEV'), 'Cooked', 'Trace',
                                'MasterEdges_KeckLRISr_400_8500_det1.fits.gz')
    # Ginga needs to be open in RC mode
    ginga.connect_to_ginga(raise_err=True, allow_new=True)
    #
    pargs = chk_edges.parser([mstrace_root])
    chk_edges.main(pargs)


def test_view_fits():
    """ Only test the list option
    """
    spec_file = data_path('spec1d_b27-J1217p3905_KASTb_2015May20T045733.560.fits')
    pargs = view_fits.parser([spec_file, '--list', 'shane_kast_blue'])


@cooked_required
def test_chk_flat():
    mstrace_root = os.path.join(os.getenv('PYPEIT_DEV'), 'Cooked', 'Shane_Kast_blue',
                                'MasterFlat_A_1_01.fits')
    # Ginga needs to be open in RC mode
    ginga.connect_to_ginga(raise_err=True, allow_new=True)
    #
    pargs = chk_flats.parser([mstrace_root])
    chk_flats.main(pargs)


def test_coadd1d_1():
<<<<<<< HEAD
    """
    Test basic coadd using Shane Kast blue
    """
    # NOTE: flux_value is False
    parfile = 'coadd1d.par'
    if os.path.isfile(parfile):
        os.remove(parfile)
    coadd_ofile = data_path('J1217p3905_coadd.fits')
    if os.path.isfile(coadd_ofile):
        os.remove(coadd_ofile)

    # TODO: This is a kludge to get Travis to work.  We need a script
    # that will write the coadd files with absolute paths.
    coadd_ifile = data_path('shane_kast_blue.coadd1d') if os.getenv('TRAVIS_BUILD_DIR') is None \
                    else data_path('shane_kast_blue_travis.coadd1d')

    coadd_1dspec.main(coadd_1dspec.parser([coadd_ifile]))

    hdu = fits.open(coadd_ofile)
    assert hdu[0].header['NSPEC'] == 1, 'Bad number of spectra'
    assert [h.name for h in hdu] == ['PRIMARY', 'OBJ0001-SPEC0001-OPT'], 'Bad extensions'
    assert np.all([c.split('_')[0] == 'OPT' for c in hdu[1].columns.names]), 'Bad columns'

    # Clean up
    os.remove(parfile)
    os.remove(coadd_ofile)


def test_coadd1d_2():
    """
=======
    """
    Test basic coadd using Shane Kast blue
    """
    # NOTE: flux_value is False
    parfile = 'coadd1d.par'
    if os.path.isfile(parfile):
        os.remove(parfile)
    coadd_ofile = data_path('J1217p3905_coadd.fits')
    if os.path.isfile(coadd_ofile):
        os.remove(coadd_ofile)

    # TODO: This is a kludge to get Travis to work.  We need a script
    # that will write the coadd files with absolute paths.
    coadd_ifile = data_path('shane_kast_blue.coadd1d') if os.getenv('TRAVIS_BUILD_DIR') is None \
                    else data_path('shane_kast_blue_travis.coadd1d')

    coadd_1dspec.main(coadd_1dspec.parser([coadd_ifile]))

    hdu = fits.open(coadd_ofile)
    assert hdu[0].header['NSPEC'] == 1, 'Bad number of spectra'
    assert [h.name for h in hdu] == ['PRIMARY', 'OBJ0001-SPEC0001-OPT'], 'Bad extensions'
    assert np.all([c.split('_')[0] == 'OPT' for c in hdu[1].columns.names]), 'Bad columns'

    # Clean up
    os.remove(parfile)
    os.remove(coadd_ofile)


def test_coadd1d_2():
    """
>>>>>>> 9a5d88b5
    Test combining Echelle
    """
    # NOTE: flux_value is False
    parfile = 'coadd1d.par'
    if os.path.isfile(parfile):
        os.remove(parfile)
    coadd_ofile = data_path('pisco_coadd.fits')
    if os.path.isfile(coadd_ofile):
        os.remove(coadd_ofile)

    # TODO: This is a kludge to get Travis to work.  We need a script
    # that will write the coadd files with absolute paths.
    coadd_ifile = data_path('gemini_gnirs_32_sb_sxd.coadd1d') \
                    if os.getenv('TRAVIS_BUILD_DIR') is None \
                    else data_path('gemini_gnirs_32_sb_sxd_travis.coadd1d')

    coadd_1dspec.main(coadd_1dspec.parser([coadd_ifile]))

    hdu = fits.open(coadd_ofile)
    assert hdu[0].header['NSPEC'] == 6, 'Bad number of spectra'
    assert [h.name for h in hdu] == ['PRIMARY', 'OBJ0001-SPEC0001-OPT'], 'Bad extensions'
    assert np.all([c.split('_')[0] == 'OPT' for c in hdu[1].columns.names]), 'Bad columns'

    # Clean up
    os.remove(parfile)
    os.remove(coadd_ofile)

# TODO: Include tests for coadd2d, sensfunc, flux_calib

# TODO: Add test for object_finding
<|MERGE_RESOLUTION|>--- conflicted
+++ resolved
@@ -184,7 +184,6 @@
 
 
 def test_coadd1d_1():
-<<<<<<< HEAD
     """
     Test basic coadd using Shane Kast blue
     """
@@ -215,38 +214,6 @@
 
 def test_coadd1d_2():
     """
-=======
-    """
-    Test basic coadd using Shane Kast blue
-    """
-    # NOTE: flux_value is False
-    parfile = 'coadd1d.par'
-    if os.path.isfile(parfile):
-        os.remove(parfile)
-    coadd_ofile = data_path('J1217p3905_coadd.fits')
-    if os.path.isfile(coadd_ofile):
-        os.remove(coadd_ofile)
-
-    # TODO: This is a kludge to get Travis to work.  We need a script
-    # that will write the coadd files with absolute paths.
-    coadd_ifile = data_path('shane_kast_blue.coadd1d') if os.getenv('TRAVIS_BUILD_DIR') is None \
-                    else data_path('shane_kast_blue_travis.coadd1d')
-
-    coadd_1dspec.main(coadd_1dspec.parser([coadd_ifile]))
-
-    hdu = fits.open(coadd_ofile)
-    assert hdu[0].header['NSPEC'] == 1, 'Bad number of spectra'
-    assert [h.name for h in hdu] == ['PRIMARY', 'OBJ0001-SPEC0001-OPT'], 'Bad extensions'
-    assert np.all([c.split('_')[0] == 'OPT' for c in hdu[1].columns.names]), 'Bad columns'
-
-    # Clean up
-    os.remove(parfile)
-    os.remove(coadd_ofile)
-
-
-def test_coadd1d_2():
-    """
->>>>>>> 9a5d88b5
     Test combining Echelle
     """
     # NOTE: flux_value is False
@@ -276,4 +243,3 @@
 
 # TODO: Include tests for coadd2d, sensfunc, flux_calib
 
-# TODO: Add test for object_finding
