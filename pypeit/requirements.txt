# Required packages for PypeIt

# Users
packaging>=19.0
numpy>=1.18.0
scipy>=1.4
matplotlib>=3.1
astropy>=4.0
extension_helpers>=0.1
PyYAML>=5.1
configobj>=5.0.6
scikit-learn>=0.20
IPython>=7.2.0
ginga>=3.0
numba>=0.39.0
<<<<<<< HEAD

# Develop
h5py>=2.7.1
#pytest>=3.0.7

# Documentation
#sphinx>=1.6

=======
linetools>=0.2
pytest>=3.0.7
>>>>>>> edfccb74
<|MERGE_RESOLUTION|>--- conflicted
+++ resolved
@@ -13,16 +13,5 @@
 IPython>=7.2.0
 ginga>=3.0
 numba>=0.39.0
-<<<<<<< HEAD
-
-# Develop
-h5py>=2.7.1
-#pytest>=3.0.7
-
-# Documentation
-#sphinx>=1.6
-
-=======
 linetools>=0.2
 pytest>=3.0.7
->>>>>>> edfccb74
