"""
Main driver class for PypeIt run
"""
from __future__ import absolute_import
from __future__ import division
from __future__ import print_function
from __future__ import unicode_literals

import time
#from abc import ABCMeta
import os
import datetime
import numpy as np
from collections import OrderedDict

from astropy.io import fits
from pypeit import msgs
from pypeit import calibrations
from pypeit import scienceimage
from pypeit import specobjs
from pypeit import ginga
from pypeit import reduce
from pypeit.core import paths
from pypeit.core import qa
from pypeit.core import wave
from pypeit.core import save
from pypeit.core import load
from pypeit.spectrographs.util import load_spectrograph
from linetools import utils as ltu



from configobj import ConfigObj
from pypeit.par.util import parse_pypeit_file
from pypeit.par import PypeItPar
from pypeit.metadata import PypeItMetaData

from pypeit import debugger

class PypeIt(object):
    """
    This class runs the primary calibration and extraction in PypeIt

    Args:
        pypeit_file (:obj:`str`):  PypeIt filename
        verbosity (:obj:`int`, optional):
            Verbosity level of system output.  Can be::
                - 0: No output
                - 1: Minimal output (default)
                - 2: All output
        overwrite (:obj:`bool`, optional):
            Flag to overwrite any existing files/directories.
        reuse_masters (bool, optional): Reuse any pre-existing calibration files
        logname (:obj:`str`, optional):
            The name of an ascii log file with the details of the
            reduction.
        redux_path (:obj:`str`, optional):
            Over-ride reduction path in PypeIt file (e.g. Notebook usage)
        show: (:obj:`bool`, optional):
            Show reduction steps via plots (which will block further
            execution until clicked on) and outputs to ginga. Requires
            remote control ginga session via "ginga --modules=RC &"

    Attributes:
        pypeit_file (:obj:`str`):
            Name of the pypeit file to read.  PypeIt files have a specific
            set of valid formats. A description can be found `here`_
            (include doc link).
        fitstbl (:obj:`pypit.metadata.PypeItMetaData`): holds the meta info
    """
#    __metaclass__ = ABCMeta

    def __init__(self, pypeit_file, verbosity=2, overwrite=True, reuse_masters=False, logname=None,
                 show=False, redux_path=None):

        # Load
        cfg_lines, data_files, frametype, usrdata, setups \
                = parse_pypeit_file(pypeit_file, runtime=True)
        self.pypeit_file = pypeit_file

        # Spectrograph
        cfg = ConfigObj(cfg_lines)
        spectrograph_name = cfg['rdx']['spectrograph']
        self.spectrograph = load_spectrograph(spectrograph_name)

        # --------------------------------------------------------------
        # Get the full set of PypeIt parameters
        #   - Grab a science file for configuration specific parameters
        for idx, row in enumerate(usrdata):
            if 'science' in row['frametype']:
                sci_file = data_files[idx]
                break
<<<<<<< HEAD
        # Set
        spectrograph_cfg_lines = self.spectrograph.config_specific_par(spectrograph_def_par,
                                                                       sci_file).to_config()
=======
        #   - Configuration specific parameters for the spectrograph
        spectrograph_cfg_lines = self.spectrograph.config_specific_par(sci_file).to_config()
        #   - Build the full set, merging with any user-provided
        #     parameters
>>>>>>> 96455f35
        self.par = PypeItPar.from_cfg_lines(cfg_lines=spectrograph_cfg_lines, merge_with=cfg_lines)
        # --------------------------------------------------------------

        
        # --------------------------------------------------------------
        # Build the meta data
        #   - Re-initilize based on the file data
        self.fitstbl = PypeItMetaData(self.spectrograph, self.par, files=data_files,
                                      usrdata=usrdata, strict=True)
<<<<<<< HEAD

        # The following could be put in a prepare_to_run() method in PypeItMetaData
        if 'setup' not in self.fitstbl.keys():
            self.fitstbl['setup'] = setups[0]
        self.fitstbl.get_frame_types(user=frametype)  # This sets them using the user inputs
        self.fitstbl.set_defaults()  # Only does something if values not set in PypeIt file
        self.fitstbl._set_calib_group_bits()
        self.fitstbl._check_calib_groups()
        # Write .calib file (For QA naming amongst other things)
=======
        #   - Interpret automated or user-provided data from the PypeIt
        #   file
        self.fitstbl.finalize_usr_build(frametype, setups[0])

        #   - Write .calib file (For QA naming amongst other things)
>>>>>>> 96455f35
        calib_file = pypeit_file.replace('.pypeit', '.calib')
        self.fitstbl.write_calib(calib_file)

        # Other Internals
        self.logname = logname
        self.overwrite = overwrite

        # Currently the runtime argument determines the behavior for
        # reuse_masters. There is also a reuse_masters parameter in the
        # parset but it is currently ignored.
        self.reuse_masters = reuse_masters
        self.show = show

        # Make the output directories
        self.par['rdx']['redux_path'] = os.getcwd() if redux_path is None else redux_path
        msgs.info("Setting reduction path to {:s}".format(self.par['rdx']['redux_path']))
        paths.make_dirs(self.spectrograph.spectrograph, self.par['calibrations']['caldir'],
                        self.par['rdx']['scidir'], self.par['rdx']['qadir'],
                        overwrite=self.overwrite, redux_path=self.par['rdx']['redux_path'])

        # Instantiate Calibrations class
        self.caliBrate \
            = calibrations.MultiSlitCalibrations(self.fitstbl, self.par['calibrations'],
                                                 self.spectrograph,
                                                 redux_path=self.par['rdx']['redux_path'],
                                                 reuse_masters=self.reuse_masters,
                                                 save_masters=True, write_qa=True,
                                                 show=self.show)
        # Init
        self.verbosity = verbosity
        # TODO: I don't think this ever used

        self.frame = None
        self.det = None

        self.tstart = None
        self.basename = None
        self.sciI = None
        self.obstime = None

    def build_qa(self):
        """
        Generate QA wrappers
        """
        qa.gen_mf_html(self.pypeit_file)
        qa.gen_exp_html()

    def outfile_exists(self, frame):
        """
        Check whether the 2D outfile of a given frame already exists

        Args:
            frame (int): Frame index from fitstbl

        Returns:
            bool: True if the 2d file exists
                 False if it does not exist
        """
        # Check if the 2d output file exists
        scidir = os.path.join(self.par['rdx']['redux_path'], self.par['rdx']['scidir'])
        basename = self.fitstbl.construct_basename(frame)
        outfile = scidir + '/spec2d_{:s}.fits'.format(basename)
        return os.path.isfile(outfile)

    def get_std_outfile(self, standard_frames):
        """
        Grab the output filename from an input list of standard_frame indices

        If more than one index is provided, the first is taken

        Args:
            standard_frames (list): List of indices corresponding to standard stars

        Returns:
            str: Full path to the standard spec1d output file

        """
        # TODO: Need to decide how to associate standards with
        # science frames in the case where there is more than one
        # standard associated with a given science frame.  Below, I
        # just use the first standard

        std_outfile = None
        std_frame = None if len(standard_frames) == 0 else standard_frames[0]
        # Prepare to load up standard?
        if std_frame is not None:
            std_outfile = os.path.join(self.par['rdx']['redux_path'], self.par['rdx']['scidir'],
            'spec1d_{:s}.fits'.format(self.fitstbl.construct_basename(std_frame))) \
            if isinstance(std_frame, (int,np.integer)) else None

        if std_outfile is not None and not os.path.isfile(std_outfile):
            msgs.error('Could not find standard file: {0}'.format(std_outfile))

        return std_outfile

    def reduce_all(self):
        """
        Main driver of the entire reduction

        Calibration and extraction via a series of calls to reduce_exposure()

        """
        # Validate the parameter set
        required = ['rdx', 'calibrations', 'scienceframe', 'scienceimage', 'flexure', 'fluxcalib']
        can_be_None = ['flexure', 'fluxcalib']
        self.par.validate_keys(required=required, can_be_None=can_be_None)

        self.tstart = time.time()

        # Find the standard frames
        is_standard = self.fitstbl.find_frames('standard')

        # Find the science frames
        is_science = self.fitstbl.find_frames('science')

        # Frame indices
        frame_indx = np.arange(len(self.fitstbl))

        # Iterate over each calibration group and reduce the standards
        for i in range(self.fitstbl.n_calib_groups):

            # Find all the frames in this calibration group
            in_grp = self.fitstbl.find_calib_group(i)

            # Find the indices of the standard frames in this calibration group:
            grp_standards = frame_indx[is_standard & in_grp]

            # Reduce all the standard frames, loop on unique comb_id
            u_combid_std= np.unique(self.fitstbl['comb_id'][grp_standards])
            for j, comb_id in enumerate(u_combid_std):
                frames = np.where(self.fitstbl['comb_id'] == comb_id)[0]
                bg_frames = np.where(self.fitstbl['bkg_id'] == comb_id)[0]
                if not self.outfile_exists(frames[0]) or self.overwrite:
                    std_dict = self.reduce_exposure(frames, bg_frames=bg_frames)
                    # TODO come up with sensible naming convention for save_exposure for combined files
                    self.save_exposure(frames[0], std_dict, self.basename)
                else:
                    msgs.info('Output file: {:s} already exists'.format(self.fitstbl.construct_basename(frames[0])) +
                              '. Set overwrite=True to recreate and overwrite.')

        # Iterate over each calibration group again and reduce the science frames
        for i in range(self.fitstbl.n_calib_groups):

            # Find all the frames in this calibration group
            in_grp = self.fitstbl.find_calib_group(i)

            # Find the indices of the science frames in this calibration group:
            grp_science = frame_indx[is_science & in_grp]
            # Associate standards (previously reduced above) for this setup
            std_outfile = self.get_std_outfile(frame_indx[is_standard])
            # Reduce all the science frames; keep the basenames of the science frames for use in flux calibration
            science_basename = [None]*len(grp_science)
            # Loop on unique comb_id
            u_combid = np.unique(self.fitstbl['comb_id'][grp_science])
            for j, comb_id in enumerate(u_combid):
                frames = np.where(self.fitstbl['comb_id'] == comb_id)[0]
                bg_frames = np.where(self.fitstbl['bkg_id'] == comb_id)[0]
                if not self.outfile_exists(frames[0]) or self.overwrite:
                    sci_dict = self.reduce_exposure(frames, bg_frames=bg_frames, std_outfile=std_outfile)
                    science_basename[j] = self.basename
                    # TODO come up with sensible naming convention for save_exposure for combined files
                    self.save_exposure(frames[0], sci_dict, self.basename)
                else:
                    msgs.info('Output file: {:s} already exists'.format(self.fitstbl.construct_basename(frames[0])) +
                              '. Set overwrite=True to recreate and overwrite.')

            msgs.info('Finished calibration group {0}'.format(i))

        # Finish
        self.print_end_time()


    def select_detectors(self):
        """
        Return the 1-indexed list of detectors to reduce.

        Returns:
            list:  List of detectors to be reduced

        """
        if self.par['rdx']['detnum'] is None:
            return np.arange(self.spectrograph.ndet)+1
        return [self.par['rdx']['detnum']] if isinstance(self.par['rdx']['detnum'], int) \
                    else self.par['rdx']['detnum']

    def reduce_exposure(self, frames, bg_frames=[], std_outfile=None):
        """
        Reduce a single exposure

        Args:
            frame (:obj:`int`):
                0-indexed row in :attr:`fitstbl` with the frame to
                reduce
            bgframes (:obj:`list`, optional):
                List of frame indices for the background
            std_outfile (:obj:`str`, optional):
                the name of a file with a previously PypeIt-reduced standard spectrum.

        Returns:
            dict: The dictionary containing the primary outputs of extraction
        """
        # if show is set, clear the ginga channels at the start of each new sci_ID
        if self.show:
            ginga.clear_all()

        # Save the frame
        self.frames = frames
        self.bg_frames = bg_frames

        # JFH Why does this need to be ordered?
        sci_dict = OrderedDict()  # This needs to be ordered
        sci_dict['meta'] = {}
        sci_dict['meta']['vel_corr'] = 0.

        # Print status message
        msgs_string = 'Reducing target {:s}'.format(self.fitstbl['target'][self.frames[0]]) + msgs.newline()
        msgs_string += 'Combining frames:' + msgs.newline()
        for iframe in self.frames:
            msgs_string += '{0:s}'.format(self.fitstbl['filename'][iframe]) + msgs.newline()
        msgs.info(msgs_string)
        if len(bg_frames) > 0:
            bg_msgs_string = ''
            for iframe in self.bg_frames:
                bg_msgs_string += '{0:s}'.format(self.fitstbl['filename'][iframe]) + msgs.newline()
            bg_msgs_string = msgs.newline() + 'Using background from frames:' + msgs.newline() + bg_msgs_string
            msgs.info(bg_msgs_string)

        # Find the detectors to reduce
        detectors = self.select_detectors()
        if len(detectors) != self.spectrograph.ndet:
            msgs.warn('Not reducing detectors: {0}'.format(' '.join([ str(d) for d in 
                                set(np.arange(self.spectrograph.ndet))-set(detectors)])))

        # Loop on Detectors
        for self.det in detectors:
            msgs.info("Working on detector {0}".format(self.det))
            sci_dict[self.det] = {}

            # Calibrate
            #TODO Is the right behavior to just use the first frame?
            self.caliBrate.set_config(self.frames[0], self.det, self.par['calibrations'])
            self.caliBrate.run_the_steps()
            # Extract
            # TODO: pass back the background frame, pass in background
            # files as an argument. extract one takes a file list as an
            # argument and instantiates science within
            sci_dict[self.det]['sciimg'], sci_dict[self.det]['sciivar'], sci_dict[self.det]['skymodel'], \
                sci_dict[self.det]['objmodel'], sci_dict[self.det]['ivarmodel'], sci_dict[self.det]['outmask'], \
                sci_dict[self.det]['specobjs'], vel_corr \
                    = self.extract_one(self.frames, self.det, bg_frames = self.bg_frames, std_outfile = std_outfile)
            if vel_corr is not None:
                sci_dict['meta']['vel_corr'] = vel_corr

            # JFH TODO write out the background frame?

        # Return
        return sci_dict

    def flexure_correct(self, sobjs, maskslits):
        """
        Correct for flexure

        Spectra are modified in place (wavelengths are shifted)

        Args:
            sobjs (SpecObjs):
            maskslits (ndarray): Mask of SpecObjs

        """

        if self.par['flexure']['method'] != 'skip':
            flex_list = wave.flexure_obj(sobjs, maskslits, self.par['flexure']['method'],
                                         self.par['flexure']['spectrum'],
                                         mxshft=self.par['flexure']['maxshift'])
            # QA
            wave.flexure_qa(sobjs, maskslits, self.basename, self.det, flex_list,
                            out_dir=self.par['rdx']['redux_path'])
        else:
            msgs.info('Skipping flexure correction.')

    def helio_correct(self, sobjs, maskslits, frame, obstime):
        """
        Perform a heliocentric correction on a set of spectra

        Args:
            sobjs (pypeit.specobjs.SpecObjs): Spectra
            maskslits (ndarray): Slits that are masked
            frame (int): Frame to use for meta info
            obstime (astropy.time.Time):

        Returns:
            astropy.units.Quantity: Velocity correction in km/s

        """
        # Helio, correct Earth's motion
        if (self.caliBrate.par['wavelengths']['frame'] in ['heliocentric', 'barycentric']) \
                and (self.caliBrate.par['wavelengths']['reference'] != 'pixel'):
            # TODO change this keyword to refframe instead of frame
            msgs.info("Performing a {0} correction".format(self.caliBrate.par['wavelengths']['frame']))
            vel, vel_corr = wave.geomotion_correct(sobjs, maskslits, self.fitstbl, frame, obstime,
                                                   self.spectrograph.telescope['longitude'],
                                                   self.spectrograph.telescope['latitude'],
                                                   self.spectrograph.telescope['elevation'],
                                                   self.caliBrate.par['wavelengths']['frame'])
        else:
            msgs.info('A wavelength reference-frame correction will not be performed.')
            vel_corr = None

        return vel_corr

    def get_sci_metadata(self, frame, det):
        """
        Grab the meta data for a given science frame and specific detector

        Args:
            frame (int): Frame index
            det (int): Detector index

        Returns:
            5 objects are returned::
                - str: Object type;  science or standard
                - str: Setup string from master_key()
                - astropy.time.Time: Time of observation
                - str: Basename of the frame
                - str: Binning of the detector

        """

        # Set binning, obstime, basename, and objtype
        binning = self.fitstbl['binning'][frame]
        obstime  = self.fitstbl.construct_obstime(frame)
        basename = self.fitstbl.construct_basename(frame, obstime=obstime)
        objtype  = self.fitstbl['frametype'][frame]
        if 'science' in objtype:
            objtype_out = 'science'
        elif 'standard' in objtype:
            objtype_out = 'standard'
        else:
            msgs.error('Unrecognized objtype')
        setup = self.fitstbl.master_key(frame, det=det)

        return objtype_out, setup, obstime, basename, binning

    def get_std_trace(self, std_redux, det, std_outfile):
        """
        Returns the trace of the standard if it is applicable to the current reduction

        Args:
            std_redux (bool): If False, proceed
            det (int): Detector index
            std_outfile (str): Filename for the standard star spec1d file

        Returns:
            ndarray: Trace of the standard star on input detector

        """
        if std_redux is False and std_outfile is not None:
            sobjs, hdr_std = load.load_specobjs(std_outfile)
            # Does the detector match?
            # TODO Instrument specific logic here could be implemented with the parset. For example LRIS-B or LRIS-R we
            # we would use the standard from another detector
            this_det = sobjs.det == det
            if np.any(this_det):
                sobjs_det = sobjs[this_det]
                sobjs_std = sobjs_det.get_std()
                std_trace = sobjs_std.trace_spat
                # flatten the array if this multislit
                if 'MultiSlit' in self.spectrograph.pypeline:
                    std_trace = std_trace.flatten()
                elif 'Echelle' in self.spectrograph.pypeline:
                    std_trace = std_trace.T
                else:
                    msgs.error('Unrecognized pypeline')
            else:
                std_trace = None
        else:
            std_trace = None

        return std_trace

    def extract_one(self, frames, det, bg_frames=[], std_outfile=None):
        """
        Extract a single exposure/detector pair

        sci_ID and det need to have been set internally prior to calling this method

        Args:
            frames (list):  List of frames to extract;  stacked if more than one is provided
            det (int):
            bg_frames (list, optional): List of frames to use as the background
            std_outfile (str, optional):

        Returns:
            eight objects are returned::
                - ndarray: Science image
                - ndarray: Science inverse variance image
                - ndarray: Model of the sky
                - ndarray: Model of the object
                - ndarray: Model of inverse variance
                - ndarray: Mask
                - :obj:`pypeit.specobjs.SpecObjs`: spectra
                - astropy.units.Quantity: velocity correction

        """
        # Grab some meta-data needed for the reduction from the fitstbl
        self.objtype, self.setup, self.obstime, self.basename, self.binning = self.get_sci_metadata(frames[0], det)
        # Is this an IR reduction
        self.ir_redux = True if len(bg_frames) > 0 else False
        # Is this a standard star?
        self.std_redux = 'standard' in self.objtype
        # Get the standard trace if need be
        std_trace = self.get_std_trace(self.std_redux, det, std_outfile)
        # Instantiate ScienceImage for the files we will reduce
        self.sciI = scienceimage.ScienceImage(self.spectrograph, self.fitstbl.frame_paths(frames),
                                              bg_file_list=self.fitstbl.frame_paths(bg_frames),
                                              ir_redux = self.ir_redux,
                                              par=self.par['scienceframe'],
                                              det=det,
                                              binning=self.binning)
        # For QA on crash.
        msgs.sciexp = self.sciI

        # Process images (includes inverse variance image, rn2 image, and CR mask)
        self.sciimg, self.sciivar, self.rn2img, self.mask, self.crmask = \
            self.sciI.proc(self.caliBrate.msbias, self.caliBrate.mspixflatnrm.copy(),
                           self.caliBrate.msbpm, illum_flat=self.caliBrate.msillumflat,
                           show=self.show)
        # Object finding, first pass on frame without sky subtraction
        self.maskslits = self.caliBrate.maskslits.copy()

        self.redux = reduce.instantiate_me(self.spectrograph, self.caliBrate.tslits_dict, self.mask,
                                           ir_redux = self.ir_redux,par=self.par,
                                           objtype=self.objtype, det=det, binning=self.binning)

        # Do one iteration of object finding, and sky subtract to get initial sky model
        self.sobjs_obj, self.nobj, skymask_init = \
            self.redux.find_objects(self.sciimg, self.sciivar, std=self.std_redux, ir_redux=self.ir_redux,
                                    std_trace=std_trace,maskslits=self.maskslits,
                                    show = self.show & (not self.std_redux))

        # Global sky subtraction, first pass. Uses skymask from object finding step above
        self.initial_sky = \
            self.redux.global_skysub(self.sciimg, self.sciivar, self.caliBrate.tilts_dict['tilts'], skymask=skymask_init,
                                    std=self.std_redux, maskslits=self.maskslits, show=self.show)

        if not self.std_redux:
            # Object finding, second pass on frame *with* sky subtraction. Show here if requested
            self.sobjs_obj, self.nobj, self.skymask = \
                self.redux.find_objects(self.sciimg - self.initial_sky, self.sciivar, std=self.std_redux, ir_redux=self.ir_redux,
                                  std_trace=std_trace,maskslits=self.maskslits,show=self.show)

        # If there are objects, do 2nd round of global_skysub, local_skysub_extract, flexure, geo_motion
        if self.nobj > 0:
            # Global sky subtraction second pass. Uses skymask from object finding
            self.global_sky = self.initial_sky if self.std_redux else \
                self.redux.global_skysub(self.sciimg, self.sciivar, self.caliBrate.tilts_dict['tilts'],
                skymask=self.skymask, maskslits=self.maskslits, show=self.show)

            self.skymodel, self.objmodel, self.ivarmodel, self.outmask, self.sobjs = \
            self.redux.local_skysub_extract(self.sciimg, self.sciivar, self.caliBrate.tilts_dict['tilts'], self.caliBrate.mswave,
                                            self.global_sky, self.rn2img, self.sobjs_obj,
                                            model_noise=(not self.ir_redux),std = self.std_redux,
                                            maskslits=self.maskslits, show_profile=self.show,show=self.show)

            # Purge out the negative objects if this was a near-IR reduction.
            # TODO should we move this purge call to local_skysub_extract??
            if self.ir_redux:
                self.sobjs.purge_neg()

            # Flexure correction if this is not a standard star
            if not self.std_redux:
                self.redux.flexure_correct(self.sobjs, self.basename)

            # Grab coord
            radec = ltu.radec_to_coord((self.fitstbl["ra"][frames[0]], self.fitstbl["dec"][frames[0]]))
            self.vel_corr = self.redux.helio_correct(self.sobjs, radec, self.obstime)

        else:
            # Print status message
            msgs_string = 'No objects to extract for target {:s}'.format(self.fitstbl['target'][frames[0]]) + msgs.newline()
            msgs_string += 'On frames:' + msgs.newline()
            for iframe in frames:
                msgs_string += '{0:s}'.format(self.fitstbl['filename'][iframe]) + msgs.newline()
            msgs.warn(msgs_string)
            # set to first pass global sky
            self.skymodel = self.initial_sky
            self.objmodel = np.zeros_like(self.sciimg)
            # Set to sciivar. Could create a model but what is the point?
            self.ivarmodel = np.copy(self.sciivar)
            # Set to inmask in case on objects were found
            self.outmask = self.mask
            # empty specobjs object from object finding
            self.sobjs = self.sobjs_obj
            self.vel_corr = None

        return self.sciimg, self.sciivar, self.skymodel, self.objmodel, self.ivarmodel, self.outmask, self.sobjs, self.vel_corr

    # TODO: Why not use self.frame?
    def save_exposure(self, frame, sci_dict, basename, only_1d=False):
        """
        Save the outputs from extraction for a given exposure

        Args:
            frame (:obj:`int`):
              0-indexed row in the metadata table with the frame that
              has been reduced.
            sci_dict (:obj:`dict`):
              Dictionary containing the primary outputs of extraction
            basename (:obj:`str`):
                The root name for the output file.
            only_1d (:obj:`bool`, optional):
              Save only the 1D spectra?

        Returns:
            None or SpecObjs:  All of the objects saved to disk

        """
        # TODO: Need some checks here that the exposure has been reduced

        # Determine the headers
        head1d = self.fitstbl[frame]
        # Need raw file header information
        rawfile = self.fitstbl.frame_paths(frame)
        head2d = fits.getheader(rawfile, ext=self.spectrograph.primary_hdrext,)
        refframe = 'pixel' if self.caliBrate.par['wavelengths']['reference'] == 'pixel' else \
            self.caliBrate.par['wavelengths']['frame']

        # Determine the paths/filenames
        scipath = os.path.join(self.par['rdx']['redux_path'], self.par['rdx']['scidir'])

        save.save_all(sci_dict, self.caliBrate.master_key_dict, self.caliBrate.master_dir, self.spectrograph,
                      head1d, head2d, scipath, basename, only_1d=only_1d, refframe=refframe,
                      update_det=self.par['rdx']['detnum'], binning=self.fitstbl['binning'][frame])

        return



    def msgs_reset(self):
        """
        Reset the msgs object
        """

        # Reset the global logger
        msgs.reset(log=self.logname, verbosity=self.verbosity)
        msgs.pypeit_file = self.pypeit_file

    def print_end_time(self):
        """
        Print the elapsed time
        """
        # Capture the end time and print it to user
        tend = time.time()
        codetime = tend-self.tstart
        if codetime < 60.0:
            msgs.info('Execution time: {0:.2f}s'.format(codetime))
        elif codetime/60.0 < 60.0:
            mns = int(codetime/60.0)
            scs = codetime - 60.0*mns
            msgs.info('Execution time: {0:d}m {1:.2f}s'.format(mns, scs))
        else:
            hrs = int(codetime/3600.0)
            mns = int(60.0*(codetime/3600.0 - hrs))
            scs = codetime - 60.0*mns - 3600.0*hrs
            msgs.info('Execution time: {0:d}h {1:d}m {2:.2f}s'.format(hrs, mns, scs))

    # TODO: Move this to fitstbl?
    def show_science(self):
        """
        Simple print of science frames
        """
        indx = self.fitstbl.find_frames('science')
        print(self.fitstbl[['target','ra','dec','exptime','dispname']][indx])

    def __repr__(self):
        # Generate sets string
        return '<{:s}: pypeit_file={}>'.format(self.__class__.__name__, self.pypeit_file)

<|MERGE_RESOLUTION|>--- conflicted
+++ resolved
@@ -90,16 +90,10 @@
             if 'science' in row['frametype']:
                 sci_file = data_files[idx]
                 break
-<<<<<<< HEAD
-        # Set
-        spectrograph_cfg_lines = self.spectrograph.config_specific_par(spectrograph_def_par,
-                                                                       sci_file).to_config()
-=======
         #   - Configuration specific parameters for the spectrograph
         spectrograph_cfg_lines = self.spectrograph.config_specific_par(sci_file).to_config()
         #   - Build the full set, merging with any user-provided
         #     parameters
->>>>>>> 96455f35
         self.par = PypeItPar.from_cfg_lines(cfg_lines=spectrograph_cfg_lines, merge_with=cfg_lines)
         # --------------------------------------------------------------
 
@@ -109,23 +103,11 @@
         #   - Re-initilize based on the file data
         self.fitstbl = PypeItMetaData(self.spectrograph, self.par, files=data_files,
                                       usrdata=usrdata, strict=True)
-<<<<<<< HEAD
-
-        # The following could be put in a prepare_to_run() method in PypeItMetaData
-        if 'setup' not in self.fitstbl.keys():
-            self.fitstbl['setup'] = setups[0]
-        self.fitstbl.get_frame_types(user=frametype)  # This sets them using the user inputs
-        self.fitstbl.set_defaults()  # Only does something if values not set in PypeIt file
-        self.fitstbl._set_calib_group_bits()
-        self.fitstbl._check_calib_groups()
-        # Write .calib file (For QA naming amongst other things)
-=======
         #   - Interpret automated or user-provided data from the PypeIt
         #   file
         self.fitstbl.finalize_usr_build(frametype, setups[0])
 
         #   - Write .calib file (For QA naming amongst other things)
->>>>>>> 96455f35
         calib_file = pypeit_file.replace('.pypeit', '.calib')
         self.fitstbl.write_calib(calib_file)
 
