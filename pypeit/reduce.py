
import os
import inspect
import numpy as np

from astropy import stats
from astropy.io import fits
from abc import ABCMeta

from linetools import utils as ltu

from pypeit import specobjs
from pypeit import ginga, msgs, masterframe
from pypeit.core import skysub, extract, pixels, wave

from IPython import embed


class Reduce(object):
    """
    This class will organize and run actions related to
    finding objects, sky subtraction, and extraction for
    a Science or Standard star exposure

    Args:
        sciImg (pypeit.images.scienceimage.ScienceImage):
        spectrograph (pypeit.spectrograph.Spectrograph):
        par (pypeit.par.pyepeitpar.PypeItPar):
        caliBrate (pypeit.calibrations.Calibrations):
           This is only used as a container and it must contain the main products
           of WaveTilts, WaveImage, and EdgeTrace
        det (int, optional):
           Detector indice
        setup (str, optional):
           Used for naming
        maskslits (ndarray, optional):
          Specifies masked out slits
          True = Masked
        objtype (str, optional):
           Specifies object being reduced 'science' 'standard' 'science_coadd2d'
        show (bool, optional):
           Show plots along the way?

    Attributes:
        ivarmodel (np.ndarray):
            Model of inverse variance
        objimage (np.ndarray):
            Model of object
        skyimage (np.ndarray):
            Final model of sky
        initial_sky (np.ndarray):
            Initial sky model after first pass with global_skysub()
        global_sky (np.ndarray):
            Fit to global sky
        skymask (np.ndarray):
            Mask of the sky fit
        outmask (np.ndarray):
            Final output mask
        extractmask (np.ndarray):
            Extraction mask
        sobjs_obj (:class:`pypeit.specobjs.SpecObjs`):
            Only object finding but no extraction
        sobjs (SpecObsj):
            Final extracted object list with trace corrections applied

    """

    __metaclass__ = ABCMeta

    def __init__(self, sciImg, spectrograph, par, caliBrate,
                 ir_redux=False, det=1, std_redux=False, show=False,
                 objtype='science', binning=None, setup=None, maskslits=None):

        # Setup the parameters sets for this object. NOTE: This uses objtype, not frametype!

        # Instantiation attributes for this object
        self.sciImg = sciImg
        self.spectrograph = spectrograph
        self.objtype = objtype
        self.par = par
        #self.extraction_par = self.par['reduce']['extraction']
        #self.wave_par = self.par['calibrations']['wavelengths']
        #self.flex_par = self.par['flexure']
        # Parse
        self.caliBrate = caliBrate
        self.slits = self.caliBrate.slits
        self.tilts = self.caliBrate.tilts_dict['tilts']
        # Now add the slitmask to the mask (i.e. post CR rejection in proc)
        # TODO: We keep creating this image...
        # NOTE: this uses the par defined by EdgeTraceSet; this will
        # use the tweaked traces if they exist
        self.slitmask = self.slits.slit_img()
        self.sciImg.update_mask_slitmask(self.slitmask)
        self.maskslits = self._get_goodslits(maskslits)
        # Load up other input items
        self.ir_redux = ir_redux
        self.std_redux = std_redux
        self.det = det
        self.binning = binning
        self.setup = setup
        self.pypeline = spectrograph.pypeline
        self.reduce_show = show

        self.steps = []

        # Key outputs images for extraction
        self.ivarmodel = None
        self.objimage = None
        self.skyimage = None
        self.initial_sky = None
        self.global_sky = None
        self.skymask = None
        self.outmask = None
        self.extractmask = None
        # SpecObjs object
        self.sobjs_obj = None  # Only object finding but no extraction
        self.sobjs = None  # Final extracted object list with trace corrections applied

    def parse_manual_dict(self, manual_dict, neg=False):
        """
        Parse the manual dict
        This method is here mainly to deal with negative images

        Args:
            manual_dict (dict or None):
            neg (bool, optional):

        Returns:
            None or dict:  None if no matches; dict if there are for manual extraction

        """
        if manual_dict is None:
            return None
        #
        dets = manual_dict['hand_extract_det']
        # Grab the ones we want
        gd_det = dets > 0
        if neg:
            gd_det = np.invert(gd_det)
        # Any?
        if not np.any(gd_det):
            return None
        # Fill
        manual_extract_dict = {}
        for key in manual_dict.keys():
            sgn = 1
            if key == 'hand_extract_det':
                sgn = -1
            manual_extract_dict[key] = sgn*manual_dict[key][gd_det]
        # Return
        return manual_extract_dict

    def extract(self, global_sky, sobjs_obj):
        """
        Main method to extract spectra from the ScienceImage

        Args:
            global_sky (ndarray):
                Sky estimate
            sobjs_obj (:class:`pypeit.specobjs.SpecObjs`):
                List of SpecObj that have been found and traced
        """
        # This holds the objects, pre-extraction
        self.sobjs_obj = sobjs_obj

        if self.par['reduce']['extraction']['skip_optimal']:  # Boxcar only with global sky subtraction
            msgs.info("Skipping optimal extraction")

            # This will hold the extracted objects
            self.sobjs = self.sobjs_obj.copy()
            # Only extract positive objects
            self.sobjs.purge_neg()

            # Quick loop over the objects
            for iobj in range(self.sobjs.nobj):
                sobj = self.sobjs[iobj]
                plate_scale = self.get_platescale(sobj)
                '''
                if self.pypeline == 'Echelle':
                    # Grab the positive object only
                    thisobj = (self.sobjs.ech_orderindx == iord) & (
                            self.sobjs.ech_objid > 0)  # pos indices of objects for this slit
                    sobj = self.sobjs[np.where(thisobj)[0][0]]
                    # Plate scale
                    plate_scale = self.spectrograph.order_platescale(sobj.ECH_ORDER,
                                                                 binning=self.binning)[0]
                else:
                    sobj = self.sobjs[iord]
                    plate_scale = self.spectrograph.detector[self.det - 1]['platescale']
                '''
                # True  = Good, False = Bad for inmask
                thismask = (self.slitmask == iobj)  # pixels for this slit
                inmask = (self.sciImg.mask == 0) & thismask
                # Do it
                extract.extract_boxcar(self.sciImg.image, self.sciImg.ivar,
                                               inmask, self.caliBrate.mswave,
                                               global_sky, self.sciImg.rn2img,
                                               self.par['reduce']['extraction']['boxcar_radius']/plate_scale,
                                               sobj)
            # Fill up extra bits and pieces
            self.objmodel = np.zeros_like(self.sciImg.image)
            self.ivarmodel = np.copy(self.sciImg.ivar)
            self.outmask = self.sciImg.mask
            self.skymodel = global_sky.copy()
        else:  # Local sky subtraction and optimal extraction.
            self.skymodel, self.objmodel, self.ivarmodel, self.outmask, self.sobjs = \
                self.local_skysub_extract(self.caliBrate.mswave, global_sky, self.sobjs_obj,
                                          model_noise=(not self.ir_redux),
                                          show_profile=self.reduce_show,
                                          show=self.reduce_show)
        # Return
        return self.skymodel, self.objmodel, self.ivarmodel, self.outmask, self.sobjs

    def get_platescale(self, sobj):
        """
        Return the platescale for the current detector/echelle order

        Over-loaded by the children

        Args:
            sobj (:class:`pypeit.specobj.SpecObj`):

        Returns:
            float:

        """
        pass

    def run(self, basename=None, ra=None, dec=None, obstime=None,
            std_trace=None, manual_extract_dict=None, show_peaks=False):
        """
        Primary code flow for PypeIt reductions

        Args:
            basename (str, optional):
                Required if flexure correction is to be applied
            ra (str, optional):
                Required if helio-centric correction is to be applied
            dec (str, optional):
                Required if helio-centric correction is to be applied
            obstime (:obj:`astropy.time.Time`, optional):
                Required if helio-centric correction is to be applied
            std_trace (np.ndarray, optional):
                Trace of the standard star
            manual_extract_dict (dict, optional):
            show_peaks (bool, optional):
                Show peaks in find_objects methods

        Returns:
            tuple: skymodel (ndarray), objmodel (ndarray), ivarmodel (ndarray),
               outmask (ndarray), sobjs (SpecObjs).  See main doc string for description

        """
        # First pass object finding
        self.sobjs_obj, self.nobj, skymask_init = \
            self.find_objects(self.sciImg.image, std_trace=std_trace,
                              show_peaks=show_peaks,
                              show=self.reduce_show & (not self.std_redux),
                              manual_extract_dict=manual_extract_dict)

        # Global sky subtract
        self.initial_sky = \
            self.global_skysub(skymask=skymask_init).copy()

        # Second pass object finding on sky-subtracted image
        if (not self.std_redux) and (not self.par['reduce']['findobj']['skip_second_find']):
            self.sobjs_obj, self.nobj, self.skymask = \
                self.find_objects(self.sciImg.image - self.initial_sky,
                                  std_trace=std_trace, show=self.reduce_show,
                                  show_peaks=show_peaks,
                                  manual_extract_dict=manual_extract_dict)
        else:
            msgs.info("Skipping 2nd run of finding objects")

        # Do we have any positive objects to proceed with?
        if self.nobj > 0:
            # Global sky subtraction second pass. Uses skymask from object finding
            if (self.std_redux or self.par['reduce']['extraction']['skip_optimal'] or
                    self.par['reduce']['findobj']['skip_second_find']):
                self.global_sky = self.initial_sky.copy()
            else:
                self.global_sky = self.global_skysub(skymask=self.skymask,
                                                     show=self.reduce_show)
            # Extract + Return
            self.skymodel, self.objmodel, self.ivarmodel, self.outmask, self.sobjs = self.extract(self.global_sky,
                                                                                                  self.sobjs_obj)
        else:  # No objects, pass back what we have
            self.skymodel = self.initial_sky
            self.objmodel = np.zeros_like(self.sciImg.image)
            # Set to sciivar. Could create a model but what is the point?
            self.ivarmodel = np.copy(self.sciImg.ivar)
            # Set to the initial mask in case no objects were found
            self.outmask = self.sciImg.mask
            # empty specobjs object from object finding
            self.sobjs = self.sobjs_obj

        # Purge out the negative objects if this was a near-IR reduction.
        if self.ir_redux:
            self.sobjs.purge_neg()

        # Finish up
        if self.sobjs.nobj == 0:
            msgs.warn('No objects to extract!')
        else:
            # TODO -- Should we move these to redux.run()?
            # Flexure correction if this is not a standard star
            if not self.std_redux:
                self.flexure_correct(self.sobjs, basename)
            # Heliocentric
            radec = ltu.radec_to_coord((ra, dec))
            self.helio_correct(self.sobjs, radec, obstime)

        # Return
        return self.skymodel, self.objmodel, self.ivarmodel, self.outmask, self.sobjs

    def find_objects(self, image, std_trace=None,
                     show_peaks=False, show_fits=False,
                     show_trace=False, show=False, manual_extract_dict=None,
                     debug=False):
        """
        Single pass at finding objects in the input image

        If self.ir_redux is True, do a search for negative objects too

        Args:
            image (np.ndarray):
                Input image
            std_trace (ndarray, optional):
            show_peaks (bool, optional):
            show_fits (bool, optional):
            show_trace (bool, optional):
            show (bool, optional):
            manual_extract_dict (dict, optional):
            debug (bool, optional):

        Returns:
            specobjs (:class:`pypeit.specobjs.SpecObjs`), int, np.ndarray:
               Objects found,  number of objects found, skymask

        """

        # Positive image
        parse_manual = self.parse_manual_dict(manual_extract_dict, neg=False)
        sobjs_obj_single, nobj_single, skymask_pos = \
            self.find_objects_pypeline(image,
                                       std_trace=std_trace,
                                       show_peaks=show_peaks, show_fits=show_fits,
                                       show_trace=show_trace,
                                       manual_extract_dict=parse_manual, debug=debug)

        # For nobj we take only the positive objects
        if self.ir_redux:
            msgs.info("Finding objects in the negative image")
            # Parses
            parse_manual = self.parse_manual_dict(manual_extract_dict, neg=True)
            sobjs_obj_single_neg, nobj_single_neg, skymask_neg = \
                self.find_objects_pypeline(-image, std_trace=std_trace,
                                           show_peaks=show_peaks, show_fits=show_fits,
                                           show_trace=show_trace,
                                           manual_extract_dict=parse_manual,
                                           debug=debug)
            # Mask
            skymask = skymask_pos & skymask_neg
            # Add (if there are any)
            sobjs_obj_single.append_neg(sobjs_obj_single_neg)
        else:
            skymask = skymask_pos

        if show:
            self.show('image', image=image*(self.sciImg.mask == 0), chname='objfind',sobjs=sobjs_obj_single, slits=True)

        # For nobj we take only the positive objects
        return sobjs_obj_single, nobj_single, skymask

    def find_objects_pypeline(self, image, std_trace=None,
                              show_peaks=False, show_fits=False, show_trace=False,
                              show=False, debug=False,
                              manual_extract_dict=None):

        """
         Dummy method for object finding. Overloaded by class specific object finding.

         Returns:

         """
        return None, None, None

    def global_skysub(self, skymask=None, update_crmask=True, trim_edg=(3,3),
                      show_fit=False, show=False, show_objs=False):
        """
        Perform global sky subtraction, slit by slit

        Wrapper to skysub.global_skysub

        Args:
            skymask (np.ndarray):
            update_crmask (bool, optional):
            show_fit (bool, optional):
            show (bool, optional):
            show_objs (bool, optional):

        Returns:
            numpy.ndarray: image of the the global sky model

        """
        # Prep
        self.global_sky = np.zeros_like(self.sciImg.image)
        # Parameters for a standard star
        if self.std_redux:
            sigrej = 7.0
            update_crmask = False
            if not self.par['reduce']['skysub']['global_sky_std']:
                msgs.info('Skipping global sky-subtraction for standard star.')
                return self.global_sky
        else:
            sigrej = 3.0

        #self.maskslits = self.maskslits if maskslits is None else maskslits
        gdslits = np.where(np.invert(self.maskslits))[0]

        # Mask objects using the skymask? If skymask has been set by objfinding, and masking is requested, then do so
        skymask_now = skymask if (skymask is not None) else np.ones_like(self.sciImg.image, dtype=bool)

        # Select the edges to use: Selects the edges tweaked by the
        # illumination profile if they're present; otherwise, it
        # selects the original edges from EdgeTraceSet. To always
        # select the latter, use the method with `original=True`.
        left, right = self.slits.select_edges()

        # Loop on slits
        for slit in gdslits:
            msgs.info("Global sky subtraction for slit: {:d}".format(slit))
            thismask = (self.slitmask == slit)
            inmask = (self.sciImg.mask == 0) & thismask & skymask_now
            # Find sky
            self.global_sky[thismask] \
                    = skysub.global_skysub(self.sciImg.image, self.sciImg.ivar, self.tilts,
                                           thismask, left[:,slit], right[:,slit], inmask=inmask,
                                           sigrej=sigrej, trim_edg=trim_edg,
                                           bsp=self.par['reduce']['skysub']['bspline_spacing'],
                                           no_poly=self.par['reduce']['skysub']['no_poly'],
                                           pos_mask=(not self.ir_redux), show_fit=show_fit)
            # Mask if something went wrong
            if np.sum(self.global_sky[thismask]) == 0.:
                self.maskslits[slit] = True

        if update_crmask:
            self.sciImg.update_mask_cr(subtract_img=self.global_sky)

        # Step
        self.steps.append(inspect.stack()[0][3])

        if show:
            sobjs_show = None if show_objs else self.sobjs_obj
            # Global skysub is the first step in a new extraction so clear the channels here
            self.show('global', slits=True, sobjs=sobjs_show, clear=False)

        # Return
        return self.global_sky

    def local_skysub_extract(self, waveimg, global_sky, sobjs,
                             model_noise=True, spat_pix=None,
                             show_profile=False, show_resids=False, show=False):
        """
        Dummy method for locak skysubtraction and extraction.

        Overloaded by class specific skysub and extraction.

        Returns:

        """

        return None, None, None, None, None

    def flexure_correct(self, sobjs, basename):
        """ Correct for flexure

        Spectra are modified in place (wavelengths are shifted)

        Wrapper to wave.flexure_obj()

        Args:
            sobjs (:class:`pypeit.specobjs.SpecObjs`):
            basename (str):

        """

        if self.par['flexure']['method'] != 'skip':
            flex_list = wave.flexure_obj(sobjs, self.maskslits, self.par['flexure']['method'],
                                         self.par['flexure']['spectrum'],
                                         mxshft=self.par['flexure']['maxshift'])
            # QA
            wave.flexure_qa(sobjs, self.maskslits, basename, self.det, flex_list,out_dir=self.par['rdx']['redux_path'])
        else:
            msgs.info('Skipping flexure correction.')

    def helio_correct(self, sobjs, radec, obstime):
        """ Perform a heliocentric correction

        Wrapper to wave.geomotion_correct()

        Input objects are modified in place

        Args:
            sobjs (:class:`pypeit.specobjs.SpecObjs`):
            radec (astropy.coordiantes.SkyCoord):
            obstime (:obj:`astropy.time.Time`):

        """
        # Helio, correct Earth's motion
        if (self.par['calibrations']['wavelengths']['frame'] in ['heliocentric', 'barycentric']) \
                and (self.par['calibrations']['wavelengths']['reference'] != 'pixel'):
            # TODO change this keyword to refframe instead of frame
            msgs.info("Performing a {0} correction".format(self.par['calibrations']['wavelengths']['frame']))
            vel, vel_corr = wave.geomotion_correct(sobjs, radec, obstime, self.maskslits,
                                                   self.spectrograph.telescope['longitude'],
                                                   self.spectrograph.telescope['latitude'],
                                                   self.spectrograph.telescope['elevation'],
                                                   self.par['calibrations']['wavelengths']['frame'])
        else:
            msgs.info('A wavelength reference-frame correction will not be performed.')
            vel_corr = None

        return

    def _get_goodslits(self, maskslits):
        """
        Return the slits to be reduce by going through the maskslits
        logic below. If the input maskslits is None it uses previously
        assigned maskslits

        Args:
            maskslits (np.ndarray or None):

        Returns:
            np.ndarray: slit numbers to be reduced
        """

        # Identify the slits that we want to consider.
        if maskslits is not None:
            # If maskslits was passed in use it, and update self
            self.maskslits = maskslits
            return self.maskslits
        else:
            try:
                return self.maskslits
            except AttributeError:
                # If maskslits was not passed, and it does not exist in self, reduce all slits
                self.maskslits = np.zeros(self.slits.nslits, dtype=bool)
                return self.maskslits

    def show(self, attr, image=None, showmask=False, sobjs=None,
             chname=None, slits=False,clear=False):
        """
        Show one of the internal images

        .. todo::
            Should probably put some of these in ProcessImages

        Parameters
        ----------
        attr : str
          global -- Sky model (global)
          sci -- Processed science image
          rawvar -- Raw variance image
          modelvar -- Model variance image
          crmasked -- Science image with CRs set to 0
          skysub -- Science image with global sky subtracted
          image -- Input image
        display : str, optional
        image : ndarray, optional
          User supplied image to display

        Returns
        -------

        """

        if showmask:
            mask_in = self.sciImg.mask
            bitmask_in = self.sciImg.bitmask
        else:
            mask_in = None
            bitmask_in = None

        if attr == 'global':
            # global sky subtraction
            if self.sciImg.image is not None and self.global_sky is not None and self.sciImg.mask is not None:
                # sky subtracted image
                image = (self.sciImg.image - self.global_sky)*(self.sciImg.mask == 0)
                mean, med, sigma = stats.sigma_clipped_stats(image[self.sciImg.mask == 0], sigma_lower=5.0,
                                                       sigma_upper=5.0)
                cut_min = mean - 1.0 * sigma
                cut_max = mean + 4.0 * sigma
                ch_name = chname if chname is not None else 'global_sky_{}'.format(self.det)
                viewer, ch = ginga.show_image(image, chname=ch_name, bitmask=bitmask_in,
                                              mask=mask_in, clear=clear, wcs_match=True)
                                              #, cuts=(cut_min, cut_max))
        elif attr == 'local':
            # local sky subtraction
            if self.sciImg.image is not None and self.skymodel is not None and self.sciImg.mask is not None:
                # sky subtracted image
                image = (self.sciImg.image - self.skymodel)*(self.sciImg.mask == 0)
                mean, med, sigma = stats.sigma_clipped_stats(image[self.sciImg.mask == 0], sigma_lower=5.0,
                                                       sigma_upper=5.0)
                cut_min = mean - 1.0 * sigma
                cut_max = mean + 4.0 * sigma
                ch_name = chname if chname is not None else 'local_sky_{}'.format(self.det)
                viewer, ch = ginga.show_image(image, chname=ch_name, bitmask=bitmask_in,
                                              mask=mask_in, clear=clear, wcs_match=True)
                                              #, cuts=(cut_min, cut_max))
        elif attr == 'sky_resid':
            # sky residual map with object included
            if self.sciImg.image is not None and self.skymodel is not None \
                    and self.objmodel is not None and self.ivarmodel is not None \
                    and self.sciImg.mask is not None:
                image = (self.sciImg.image - self.skymodel) * np.sqrt(self.ivarmodel)
                image *= (self.sciImg.mask == 0)
                ch_name = chname if chname is not None else 'sky_resid_{}'.format(self.det)
                viewer, ch = ginga.show_image(image, chname=ch_name, cuts=(-5.0, 5.0),
                                              bitmask=bitmask_in, mask=mask_in, clear=clear,
                                              wcs_match=True)
        elif attr == 'resid':
            # full residual map with object model subtractede
            if self.sciImg.image is not None and self.skymodel is not None \
                    and self.objmodel is not None and self.ivarmodel is not None \
                    and self.sciImg.mask is not None:
                # full model residual map
                image = (self.sciImg.image - self.skymodel - self.objmodel) * np.sqrt(self.ivarmodel)
                image *= (self.sciImg.mask == 0)
                ch_name = chname if chname is not None else 'resid_{}'.format(self.det)
                viewer, ch = ginga.show_image(image, chname=ch_name, cuts=(-5.0, 5.0),
                                              bitmask=bitmask_in, mask=mask_in, clear=clear,
                                              wcs_match=True)
        elif attr == 'image':
            ch_name = chname if chname is not None else 'image'
            viewer, ch = ginga.show_image(image, chname=ch_name, clear=clear, wcs_match=True)
        else:
            msgs.warn("Not an option for show")

        if sobjs is not None:
            for spec in sobjs:
                color = 'magenta' if spec.hand_extract_flag else 'orange'
                ginga.show_trace(viewer, ch, spec.TRACE_SPAT, spec.name, color=color)

        if slits:
            if self.slits is not None:
                # TODO: IDs are always set by the original edge traces
                # produced by EdgeTraceSet, not the tweaked ones
                # produced by FlatField. Is that the desired behavior?
                left, right = self.slits.select_edges()
                ginga.show_slits(viewer, ch, left, right, self.slits.id)

    def __repr__(self):
        txt = '<{:s}: nimg={:d}'.format(self.__class__.__name__,
                                        self.nsci)
        if len(self.steps) > 0:
            txt+= ' steps: ['
            for step in self.steps:
                txt += '{:s}, '.format(step)
            txt = txt[:-2]+']'  # Trim the trailing comma
        txt += '>'
        return txt


class MultiSlitReduce(Reduce):
    """
    Child of Reduce for Multislit and Longslit reductions

    See parent doc string for Args and Attributes

    """
    def __init__(self, sciImg, spectrograph, par, caliBrate, **kwargs):
        super(MultiSlitReduce, self).__init__(sciImg, spectrograph, par, caliBrate, **kwargs)

    def get_platescale(self, dummy):
        """
        Return the platescale for multislit.
        The input argument is ignored

        Args:
            dummy (:class:`pypeit.specobj.SpecObj`):
                ignored

        Returns:
            float:

        """
        plate_scale = self.spectrograph.detector[self.det - 1]['platescale']
        return plate_scale

    def find_objects_pypeline(self, image, std_trace=None,
                              manual_extract_dict=None,
                              show_peaks=False, show_fits=False, show_trace=False,
                              show=False, debug=False):
        """
        Pipeline specific find objects routine

        Args:
            image (np.ndarray):
            std_trace (np.ndarray, optional):
            manual_extract_dict (dict, optional):
            show_peaks (bool, optional):
              Generate QA showing peaks identified by object finding
            show_fits (bool, optional):
              Generate QA  showing fits to traces
            show_trace (bool, optional):
              Generate QA  showing traces identified. Requires an open ginga RC modules window
            show (bool, optional):
            debug (bool, optional):

        Returns:
            tuple:
                specobjs : Specobjs object
                    Container holding Specobj objects
                nobj (int):
                    Number of objects identified
                skymask : ndarray
                    Boolean image indicating which pixels are useful for global sky subtraction

        """
        gdslits = np.where(np.invert(self.maskslits))[0]

        # create the ouptut image for skymask
        skymask = np.zeros_like(image, dtype=bool)
        # Instantiate the specobjs container
        sobjs = specobjs.SpecObjs()

        # Select the edges to use: Selects the edges tweaked by the
        # illumination profile if they're present; otherwise, it
        # selects the original edges from EdgeTraceSet. To always
        # select the latter, use the method with `original=True`.
        left, right = self.slits.select_edges()

        # Loop on slits
        for slit in gdslits:
            qa_title ="Finding objects on slit # {:d}".format(slit)
            msgs.info(qa_title)
            thismask = (self.slitmask == slit)
            inmask = (self.sciImg.mask == 0) & thismask
            # Find objects
            specobj_dict = {'setup': self.setup, 'slitid': slit, #'orderindx': 999,
                            'det': self.det, 'objtype': self.objtype, 'pypeline': self.pypeline}

            # TODO we need to add QA paths and QA hooks. QA should be
            # done through objfind where all the relevant information
            # is. This will be a png file(s) per slit.

            sobjs_slit, skymask[thismask] = \
                extract.objfind(image, thismask, left[:,slit], right[:,slit], inmask=inmask,
                                ir_redux=self.ir_redux,
                                ncoeff=self.par['reduce']['findobj']['trace_npoly'],
                                std_trace=std_trace,
                                sig_thresh=self.par['reduce']['findobj']['sig_thresh'],
                                hand_extract_dict=manual_extract_dict,
                                specobj_dict=specobj_dict, show_peaks=show_peaks,
                                show_fits=show_fits, show_trace=show_trace,
                                trim_edg=self.par['reduce']['findobj']['find_trim_edge'],
                                cont_fit=self.par['reduce']['findobj']['find_cont_fit'],
                                npoly_cont=self.par['reduce']['findobj']['find_npoly_cont'],
                                fwhm=self.par['reduce']['findobj']['find_fwhm'],
                                maxdev=self.par['reduce']['findobj']['find_maxdev'],
                                qa_title=qa_title, nperslit=self.par['reduce']['findobj']['maxnumber'],
                                debug_all=debug)
            sobjs.add_sobj(sobjs_slit)

        # Steps
        self.steps.append(inspect.stack()[0][3])
        if show:
            self.show('image', image=image*(self.sciImg.mask == 0), chname = 'objfind',
                      sobjs=sobjs, slits=True)

        # Return
        return sobjs, len(sobjs), skymask


    # JFH TODO Should we reduce the number of iterations for standards or near-IR redux where the noise model is not
    # being updated?
    def local_skysub_extract(self, waveimg, global_sky, sobjs,
                             spat_pix=None, model_noise=True,
                             show_resids=False,
                             show_profile=False, show=False):
        """
        Perform local sky subtraction, profile fitting, and optimal extraction slit by slit

        Wrapper to skysub.local_skysub_extract

        Args:
            waveimg (np.ndarray):
            global_sky (np.ndarray):
            sobjs (:class:`pypeit.specobjs.SpecObjs`):
            spat_pix (np.ndarray, optional):
            model_noise (bool, optional):
            show_resids (bool, optional):
            show_profile (bool, optional):
            show (bool, optional):

        Returns:
            tuple: skymodel (np.ndarray), objmodel (np.ndarray), ivarmodel (np.ndarray), outmask (np.ndarray), sobjs

        """
        self.waveimg = waveimg
        self.global_sky = global_sky

        # get the good slits and assign self.maskslits
        gdslits = np.where(np.invert(self.maskslits))[0]

        # Select the edges to use: Selects the edges tweaked by the
        # illumination profile if they're present; otherwise, it
        # selects the original edges from EdgeTraceSet. To always
        # select the latter, use the method with `original=True`.
        left, right = self.slits.select_edges()

        # Allocate the images that are needed
        # Initialize to mask in case no objects were found
        self.outmask = np.copy(self.sciImg.mask)
        # Initialize to input mask in case no objects were found
        self.extractmask = (self.sciImg.mask == 0)
        # Initialize to zero in case no objects were found
        self.objmodel = np.zeros_like(self.sciImg.image)
        # Set initially to global sky in case no objects were found
        self.skymodel  = np.copy(self.global_sky)
        # Set initially to sciivar in case no obects were found.
        self.ivarmodel = np.copy(self.sciImg.ivar)

        # Could actually create a model anyway here, but probably
        # overkill since nothing is extracted
        self.sobjs = sobjs.copy()  # WHY DO WE CREATE A COPY HERE?
        # Loop on slits
        for slit in gdslits:
            msgs.info("Local sky subtraction and extraction for slit: {:d}".format(slit))
            thisobj = (self.sobjs.SLITID == slit) # indices of objects for this slit
            if np.any(thisobj):
                thismask = (self.slitmask == slit) # pixels for this slit
                # True  = Good, False = Bad for inmask
                inmask = (self.sciImg.mask == 0) & thismask
                # Local sky subtraction and extraction
                self.skymodel[thismask], self.objmodel[thismask], self.ivarmodel[thismask], \
                    self.extractmask[thismask] = skysub.local_skysub_extract(
                    self.sciImg.image, self.sciImg.ivar, self.tilts, self.waveimg, self.global_sky, self.sciImg.rn2img,
                    thismask, left[:,slit], right[:, slit],
                    self.sobjs[thisobj], spat_pix=spat_pix,
                    model_full_slit=self.par['reduce']['extraction']['model_full_slit'],
                    box_rad=self.par['reduce']['extraction']['boxcar_radius']/self.get_platescale(0), #self.spectrograph.detector[self.det-1]['platescale'],
                    sigrej=self.par['reduce']['skysub']['sky_sigrej'],
                    model_noise=model_noise, std=self.std_redux,
                    bsp=self.par['reduce']['skysub']['bspline_spacing'],
                    sn_gauss=self.par['reduce']['extraction']['sn_gauss'],
                    inmask=inmask, show_profile=show_profile)

        # Set the bit for pixels which were masked by the extraction.
        # For extractmask, True = Good, False = Bad
        iextract = (self.sciImg.mask == 0) & (self.extractmask == False)
        self.outmask[iextract] = self.sciImg.bitmask.turn_on(self.outmask[iextract], 'EXTRACT')

        # Step
        self.steps.append(inspect.stack()[0][3])

        if show:
            self.show('local', sobjs = self.sobjs, slits= True)
            self.show('resid', sobjs = self.sobjs, slits= True)

        # Return
        return self.skymodel, self.objmodel, self.ivarmodel, self.outmask, self.sobjs


class EchelleReduce(Reduce):
    """
    Child of Reduce for Echelle reductions

    See parent doc string for Args and Attributes

    """
    def __init__(self, sciImg, spectrograph, par, caliBrate, **kwargs):
        super(EchelleReduce, self).__init__(sciImg, spectrograph, par, caliBrate, **kwargs)

        # JFH For 2d coadds the orders are no longer located at the standard locations
        self.order_vec = spectrograph.orders if 'coadd2d' in self.objtype \
                            else self.spectrograph.order_vec(self.slits.spatial_coordinates())

    def get_platescale(self, sobj):
        """
        Return the plate scale for the given current echelle order
        based on the order index

        Args:
            sobj (:class:`pypeit.specobj.SpecObj`):

        Returns:
            float:

        """
        return self.spectrograph.order_platescale(sobj.ECH_ORDER, binning=self.binning)[0]

    def get_positive_sobj(self, specobjs, iord):
        """
        Return the current object from self.sobjs_obj

        Args:
            iord (int):
                Echelle order index

        Returns:
            :class:`pypeit.specobj.SpecObj`:

        """
        # pos indices of objects for this slit
        thisobj = (self.sobjs_obj.ech_orderindx == iord) & (self.sobjs_obj.ech_objid > 0)
        return self.sobjs_obj[np.where(thisobj)[0][0]]

    def find_objects_pypeline(self, image, std_trace=None,
                              show=False, show_peaks=False, show_fits=False,
                              show_trace=False, debug=False,
                              manual_extract_dict=None):
        """
         Pipeline specific find objects routine

         Args:
             image (np.ndarray):
             std_trace (np.ndarray, optional):
             manual_extract_dict (dict, optional):
             show_peaks (bool, optional):
               Generate QA showing peaks identified by object finding
             show_fits (bool, optional):
               Generate QA  showing fits to traces
             show_trace (bool, optional):
               Generate QA  showing traces identified. Requires an open ginga RC modules window
             show (bool, optional):
             debug (bool, optional):

         Returns:
             tuple:
                 specobjs : Specobjs object
                     Container holding Specobj objects
                 nobj (int):
                     Number of objects identified
                 skymask : ndarray
                     Boolean image indicating which pixels are useful for global sky subtraction

         """
        # create the ouptut image for skymask
        skymask = np.zeros_like(image, dtype=bool)

        plate_scale = self.spectrograph.order_platescale(self.order_vec, binning=self.binning)
        inmask = self.sciImg.mask == 0
        # Find objects
        specobj_dict = {'setup': self.setup, 'slitid': 999, #'orderindx': 999,
                        'det': self.det, 'objtype': self.objtype, 'pypeline': self.pypeline}

        # Select the edges to use: Selects the edges tweaked by the
        # illumination profile if they're present; otherwise, it
        # selects the original edges from EdgeTraceSet. To always
        # select the latter, use the method with `original=True`.
        left, right = self.slits.select_edges()

        # TODO This is a bad idea -- we want to find everything for standards
        #sig_thresh = 30.0 if std else self.redux_par['sig_thresh']
        sobjs_ech, skymask[self.slitmask > -1] = extract.ech_objfind(
            image, self.sciImg.ivar, self.slitmask, left, right, self.order_vec, self.maskslits,
            spec_min_max=np.vstack((self.slits.specmin, self.slits.specmax)),
            inmask=inmask, ir_redux=self.ir_redux, ncoeff=self.par['reduce']['findobj']['trace_npoly'],
            hand_extract_dict=manual_extract_dict, plate_scale=plate_scale,
            std_trace=std_trace,
            specobj_dict=specobj_dict,sig_thresh=self.par['reduce']['findobj']['sig_thresh'],
            show_peaks=show_peaks, show_fits=show_fits,
            trim_edg=self.par['reduce']['findobj']['find_trim_edge'],
            cont_fit=self.par['reduce']['findobj']['find_cont_fit'],
            npoly_cont=self.par['reduce']['findobj']['find_npoly_cont'],
            fwhm=self.par['reduce']['findobj']['find_fwhm'],
            maxdev=self.par['reduce']['findobj']['find_maxdev'],
            max_snr=self.par['reduce']['findobj']['ech_find_max_snr'],
            min_snr=self.par['reduce']['findobj']['ech_find_min_snr'],
            nabove_min_snr=self.par['reduce']['findobj']['ech_find_nabove_min_snr'],
            show_trace=show_trace, debug=debug)

        # Steps
        self.steps.append(inspect.stack()[0][3])
        if show:
            self.show('image', image=image*(self.sciImg.mask == 0), chname='ech_objfind',sobjs=sobjs_ech, slits=False)

        return sobjs_ech, len(sobjs_ech), skymask


    # JFH TODO Should we reduce the number of iterations for standards or near-IR redux where the noise model is not
    # being updated?
    def local_skysub_extract(self, waveimg, global_sky, sobjs,
                             spat_pix=None, model_noise=True, min_snr=2.0, fit_fwhm=False,
                             show_profile=False, show_resids=False, show_fwhm=False, show=False):
        """
        Perform local sky subtraction, profile fitting, and optimal extraction slit by slit

        Wrapper to skysub.local_skysub_extract

        Args:
            waveimg (np.ndarray):
            global_sky (np.ndarray):
            sobjs (:class:`pypeit.specobjs.SpecObjs`):
            spat_pix (np.ndarray, optional):
            model_noise (bool, optional):
            show_resids (bool, optional):
            show_profile (bool, optional):
            show (bool, optional):

        Returns:
            tuple: skymodel (np.ndarray), objmodel (np.ndarray), ivarmodel (np.ndarray), outmask (np.ndarray), sobjs

        """
        self.waveimg = waveimg
        self.global_sky = global_sky

        # TODO: Is this already available from the __init__ or could it have been overwritten?
        self.slitmask = self.slits.slit_img()

        # Select the edges to use: Selects the edges tweaked by the
        # illumination profile if they're present; otherwise, it
        # selects the original edges from EdgeTraceSet. To always
        # select the latter, use the method with `original=True`.
        left, right = self.slits.select_edges()

        # Pulled out some parameters to make the method all easier to read
        bsp = self.par['reduce']['skysub']['bspline_spacing']
        plate_scale = self.spectrograph.order_platescale(self.order_vec, binning=self.binning)
        box_rad_order = self.par['reduce']['extraction']['boxcar_radius']/plate_scale
        sigrej = self.par['reduce']['skysub']['sky_sigrej']
        sn_gauss = self.par['reduce']['extraction']['sn_gauss']
        model_full_slit = self.par['reduce']['extraction']['model_full_slit']

        self.skymodel, self.objmodel, self.ivarmodel, self.outmask, self.sobjs \
                = skysub.ech_local_skysub_extract(self.sciImg.image, self.sciImg.ivar,
                                                  self.sciImg.mask, self.tilts, self.waveimg,
                                                  self.global_sky, self.sciImg.rn2img,
                                                  self.slits.nslits, left, right, self.slitmask,
                                                  sobjs, self.order_vec, spat_pix=spat_pix,
                                                  std=self.std_redux, fit_fwhm=fit_fwhm,
                                                  min_snr=min_snr, bsp=bsp,
                                                  box_rad_order=box_rad_order, sigrej=sigrej,
                                                  sn_gauss=sn_gauss,
                                                  model_full_slit=model_full_slit,
                                                  model_noise=model_noise,
                                                  show_profile=show_profile,
                                                  show_resids=show_resids, show_fwhm=show_fwhm)

        # Step
        self.steps.append(inspect.stack()[0][3])

        if show:
            self.show('local', sobjs = self.sobjs, slits= True, chname='ech_local')
            self.show('resid', sobjs = self.sobjs, slits= True, chname='ech_resid')

        return self.skymodel, self.objmodel, self.ivarmodel, self.outmask, self.sobjs

<<<<<<< HEAD

class IFUReduce(Reduce):
    """
    Child of Reduce for IFU reductions

    See parent doc string for Args and Attributes

    """

    def __init__(self, sciImg, spectrograph, par, caliBrate, **kwargs):
        super(IFUReduce, self).__init__(sciImg, spectrograph, par, caliBrate, **kwargs)

        # Make sure the full slit is used
        self.slitmask = self.slits.slit_img(original=True)

    def get_platescale(self, dummy):
        """
        Return the platescale for IFU.
        The input argument is ignored

        Args:
            dummy (:class:`pypeit.specobj.SpecObj`):
                ignored

        Returns:
            float:

        """
        plate_scale = self.spectrograph.detector[self.det - 1]['platescale']
        return plate_scale

    def resample_cube(self):
        pass

    def load_skyregions(self):
        skymask_init = None
        if self.par['reduce']['skysub']['load_mask']:
            # Check if a master Sky Regions file exists for this science frame
            file_base = os.path.basename(self.sciImg.files[0])
            prefix = os.path.splitext(file_base)
            if prefix[1] == ".gz":
                sciName = os.path.splitext(prefix[0])[0]
            else:
                sciName = prefix[0]

            # Setup the master frame name
            master_dir = self.caliBrate.master_dir
            master_key = list(self.caliBrate.calib_dict)[0] + "_" + sciName
            mstr_skyreg = masterframe.MasterFrame("SkyRegions", file_format='fits.gz', master_dir=master_dir,
                                                  master_key=master_key)
            regfile = mstr_skyreg.master_file_path
            # Check if a file exists
            if os.path.exists(regfile):
                msgs.info("Loading SkyRegions file for: {0:s} --".format(sciName) + msgs.newline() + regfile)
                skymask_init = fits.getdata(regfile).astype(np.bool)
            else:
                msgs.warn("SkyRegions file not found:" + msgs.newline() + regfile)
        return skymask_init

    def run(self, basename=None, ra=None, dec=None, obstime=None,
            std_trace=None, manual_extract_dict=None, show_peaks=False):
        """
        Primary code flow for PypeIt reductions

        Args:
            basename (str, optional):
                Required if flexure correction is to be applied
            ra (str, optional):
                Required if helio-centric correction is to be applied
            dec (str, optional):
                Required if helio-centric correction is to be applied
            obstime (:obj:`astropy.time.Time`, optional):
                Required if helio-centric correction is to be applied
            std_trace (np.ndarray, optional):
                Trace of the standard star
            manual_extract_dict (dict, optional):
            show_peaks (bool, optional):
                Show peaks in find_objects methods

        Returns:
            tuple: skymodel (ndarray), objmodel (ndarray), ivarmodel (ndarray),
               outmask (ndarray), sobjs (SpecObjs).  See main doc string for description

        """
        # Check if the user has a pre-defined sky regions file
        skymask_init = self.load_skyregions()

        # Global sky subtract
        self.global_sky = self.global_skysub(skymask=skymask_init, trim_edg=(0, 0), show_fit=False).copy()

        from pypeit.io import write_to_fits
        write_to_fits(self.sciImg.image, "science.fits", overwrite=True)
        write_to_fits(self.global_sky, "initial_sky.fits", overwrite=True)
        write_to_fits(self.sciImg.image-self.global_sky, "skysub_science.fits", overwrite=True)
        msgs.error("SUCCESSFUL -- UP TO HERE!")

        # Resample data onto desired grid
        # TODO :: still need to implement this step...

        # TODO -- Should we move these to redux.run()?
        # Heliocentric
        radec = ltu.radec_to_coord((ra, dec))
        self.helio_correct(self.sobjs, radec, obstime)

        # Return
        return self.skymodel, self.objmodel, self.ivarmodel, self.outmask, self.sobjs


=======
# TODO make this a get_instance() factory method as was done for the CoAdd1D and CoAdd2D
>>>>>>> ffee9b18
def instantiate_me(sciImg, spectrograph, par, caliBrate, **kwargs):
    """
    Instantiate the Reduce subclass appropriate for the provided
    spectrograph.

    The class must be subclassed from Reduce.  See :class:`Reduce` for
    the description of the valid keyword arguments.

    Args:
        sciImg (pypeit.images.scienceimage.ScienceImage):
        spectrograph (:class:`pypeit.spectrographs.spectrograph.Spectrograph`):
        par (pypeit.par.pyepeitpar.PypeItPar):
        caliBrate (pypeit.calibrations.Calibrations):
        **kwargs
            Passed to Parent init

    Returns:
        :class:`pypeit.reduce.Reduce`:
    """
    indx = [c.__name__ == spectrograph.pypeline+'Reduce' for c in Reduce.__subclasses__()]
    if not np.any(indx):
        msgs.error('Pipeline {0} is not defined!'.format(spectrograph.pypeline))
    return Reduce.__subclasses__()[np.where(indx)[0][0]](sciImg, spectrograph,
                                                         par, caliBrate, **kwargs)<|MERGE_RESOLUTION|>--- conflicted
+++ resolved
@@ -1049,7 +1049,6 @@
 
         return self.skymodel, self.objmodel, self.ivarmodel, self.outmask, self.sobjs
 
-<<<<<<< HEAD
 
 class IFUReduce(Reduce):
     """
@@ -1157,10 +1156,7 @@
         # Return
         return self.skymodel, self.objmodel, self.ivarmodel, self.outmask, self.sobjs
 
-
-=======
 # TODO make this a get_instance() factory method as was done for the CoAdd1D and CoAdd2D
->>>>>>> ffee9b18
 def instantiate_me(sciImg, spectrograph, par, caliBrate, **kwargs):
     """
     Instantiate the Reduce subclass appropriate for the provided
