--- conflicted
+++ resolved
@@ -5,11 +5,7 @@
 import numpy as np
 import matplotlib
 import matplotlib.pyplot as plt
-<<<<<<< HEAD
-from matplotlib.widgets import Button, TextBox
-=======
 from matplotlib.widgets import Button
->>>>>>> 9f7766fa
 import matplotlib.transforms as mtransforms
 
 from pypeit import slittrace
