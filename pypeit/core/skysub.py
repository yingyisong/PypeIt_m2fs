--- conflicted
+++ resolved
@@ -1056,14 +1056,7 @@
 
         # update the FWHM fitting vector for the brighest object
         indx = (sobjs.ech_objid == uni_objid[ibright]) & (sobjs.ech_orderindx == iord)
-<<<<<<< HEAD
-        try:  # MagE debuggin
-            fwhm_here[iord] = np.median(sobjs[indx].FWHMFIT)
-        except:
-            embed(header='1059 of skysub')
-=======
-        fwhm_here[iord] = np.median(sobjs[indx].fwhmfit)
->>>>>>> 446cc653
+        fwhm_here[iord] = np.median(sobjs[indx].FHWMFIT)
         # Did the FWHM get updated by the profile fitting routine in local_skysub_extract? If so, include this value
         # for future fits
         if np.abs(fwhm_here[iord] - sobjs[indx].FWHM) >= 0.01:
