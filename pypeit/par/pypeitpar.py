# encoding: utf-8
"""
Defines parameter sets used to set the behavior for core pypeit
functionality.

For more details on the full parameter hierarchy and a tabulated
description of the keywords in each parameter set, see :ref:`pypeitpar`.

For examples of how to change the parameters for a run of pypeit using
the pypeit input file, see :ref:`pypeit_file`.

**New Parameters**:

To add a new parameter, let's call it `foo`, to any of the provided
parameter sets:

    - Add ``foo=None`` to the ``__init__`` method of the relevant
      parameter set.  E.g.::
        
        def __init__(self, existing_par=None, foo=None):

    - Add any default value (the default value is ``None`` unless you set
      it), options list, data type, and description to the body of the
      ``__init__`` method.  E.g.::

        defaults['foo'] = 'bar'
        options['foo'] = [ 'bar', 'boo', 'fighters' ]
        dtypes['foo'] = str
        descr['foo'] = 'foo? who you callin a foo!  ' \
                       'Options are: {0}'.format(', '.join(options['foo']))

    - Add the parameter to the ``from_dict`` method:
    
        - If the parameter is something that does not require
          instantiation, add the keyword to the ``parkeys`` list in the
          ``from_dict`` method.  E.g.::

            parkeys = [ 'existing_par', 'foo' ]
            kwargs = {}
            for pk in parkeys:
                kwargs[pk] = cfg[pk] if pk in k else None

        - If the parameter is another ParSet or requires instantiation,
          provide the instantiation.  For example, see how the
          :class:`ProcessImagesPar` parameter set is defined in the
          :class:`FrameGroupPar` class.  E.g.::

            pk = 'foo'
            kwargs[pk] = FooPar.from_dict(cfg[pk]) if pk in k else None

**New Parameter Sets:**

To add an entirely new parameter set, use one of the existing parameter
sets as a template, then add the parameter set to :class:`PypeItPar`,
assuming you want it to be accessed throughout the code.

----
"""
import os
import warnings
from pkg_resources import resource_filename
import inspect
from IPython import embed
from collections import OrderedDict

import numpy

from configobj import ConfigObj

from pypeit.par.parset import ParSet
from pypeit.par import util
from pypeit.core.framematch import FrameTypeBitMask
from pypeit import defs

#-----------------------------------------------------------------------------
# Reduction ParSets

# TODO: Create child classes for each allowed frame type?  E.g.:
#
# class BiasPar(FrameGroupPar):
#    def __init__(self, useframe=None, number=None, overscan=None, combine=None, lacosmic=None):
#        # Set frame-specific defaults
#        _number = 5 if number is None else number
#        super(BiasPar, self).__init(frametype='bias', useframe=useframe, number=_number,
#                                    overscan=overscan, combine=combine, lacosmic=lacosmic)

class FrameGroupPar(ParSet):
    """
    An abstracted group of parameters that defines how specific types of
    frames should be grouped and combined.

    For a table with the current keywords, defaults, and descriptions,
    see :ref:`pypeitpar`.
    """
    def __init__(self, frametype=None, useframe=None, exprng=None, process=None):
        # Grab the parameter names and values from the function
        # arguments
        args, _, _, values = inspect.getargvalues(inspect.currentframe())
        pars = OrderedDict([(k,values[k]) for k in args[1:]])

        # Initialize the other used specifications for this parameter
        # set
        defaults = OrderedDict.fromkeys(pars.keys())
        options = OrderedDict.fromkeys(pars.keys())
        dtypes = OrderedDict.fromkeys(pars.keys())
        descr = OrderedDict.fromkeys(pars.keys())

        # Fill out parameter specifications.  Only the values that are
        # *not* None (i.e., the ones that are defined) need to be set
#        defaults['frametype'] = 'bias'
        defaults['frametype'] = frametype       # This is a kludge
        options['frametype'] = FrameGroupPar.valid_frame_types()
        dtypes['frametype'] = str
        descr['frametype'] = 'Frame type.  ' \
                             'Options are: {0}'.format(', '.join(options['frametype']))

        # TODO: Add overscan parameters for each frame type?
        # TODO: JFH This is not documented. What are the options for useframe and what the  does it do?
        defaults['useframe'] = None
        dtypes['useframe'] = str
        descr['useframe'] = 'A master calibrations file to use if it exists.'

        defaults['exprng'] = [None, None]
        dtypes['exprng'] = list
        descr['exprng'] = 'Used in identifying frames of this type.  This sets the minimum ' \
                          'and maximum allowed exposure times.  There must be two items in ' \
                          'the list.  Use None to indicate no limit; i.e., to select exposures ' \
                          'with any time greater than 30 sec, use exprng = [30, None].'

        defaults['process'] = ProcessImagesPar()
        dtypes['process'] = [ ParSet, dict ]
        descr['process'] = 'Low level parameters used for basic image processing'

        # Instantiate the parameter set
        super(FrameGroupPar, self).__init__(list(pars.keys()),
                                            values=list(pars.values()),
                                            defaults=list(defaults.values()),
                                            options=list(options.values()),
                                            dtypes=list(dtypes.values()),
                                            descr=list(descr.values()))

        self.validate()

    @classmethod
    def from_dict(cls, frametype, cfg):
        k = numpy.array([*cfg.keys()])
        parkeys = ['useframe', 'exprng']
        # TODO: cfg can contain frametype but it is ignored...
        allkeys = parkeys + ['process', 'frametype']
        badkeys = numpy.array([pk not in allkeys for pk in k])
        if numpy.any(badkeys):
            raise ValueError('{0} not recognized key(s) for FrameGroupPar.'.format(k[badkeys]))
        kwargs = {}
        for pk in parkeys:
            kwargs[pk] = cfg[pk] if pk in k else None
        pk = 'process'
        kwargs[pk] = ProcessImagesPar.from_dict(cfg[pk]) if pk in k else None
        return cls(frametype=frametype, **kwargs)

    @staticmethod
    def valid_frame_types():
        """
        Return the list of valid frame types.
        """
        return FrameTypeBitMask().keys()

    def validate(self):
        if len(self.data['exprng']) != 2:
            raise ValueError('exprng must be a list with two items.')


class ProcessImagesPar(ParSet):
    """
    The parameters needed to perform basic image processing.

    These parameters are primarily used by
    :class:`pypeit.processimages.ProcessImages`, the base class of many
    of the pypeit objects.

    For a table with the current keywords, defaults, and descriptions,
    see :ref:`pypeitpar`.
    """
    def __init__(self, trim=None, apply_gain=None, orient=None,
                 overscan_method=None, overscan_par=None,
                 combine=None, satpix=None,
                 mask_cr=None,
                 sigrej=None, n_lohi=None, sig_lohi=None, replace=None, lamaxiter=None, grow=None,
                 rmcompact=None, sigclip=None, sigfrac=None, objlim=None,
                 use_biasimage=None, use_overscan=None, use_darkimage=None,
                 use_pixelflat=None, use_illumflat=None, use_specillum=None,
                 use_pattern=None, spat_flexure_correct=None):

        # Grab the parameter names and values from the function
        # arguments
        args, _, _, values = inspect.getargvalues(inspect.currentframe())
        pars = OrderedDict([(k,values[k]) for k in args[1:]])

        # Initialize the other used specifications for this parameter
        # set
        defaults = OrderedDict.fromkeys(pars.keys())
        options = OrderedDict.fromkeys(pars.keys())
        dtypes = OrderedDict.fromkeys(pars.keys())
        descr = OrderedDict.fromkeys(pars.keys())

        # Fill out parameter specifications.  Only the values that are
        # *not* None (i.e., the ones that are defined) need to be set

        # Raw image fussing
        defaults['trim'] = True
        dtypes['trim'] = bool
        descr['trim'] = 'Trim the image to the detector supplied region'

        defaults['apply_gain'] = True
        dtypes['apply_gain'] = bool
        descr['apply_gain'] = 'Convert the ADUs to electrons using the detector gain'

        defaults['orient'] = True
        dtypes['orient'] = bool
        descr['orient'] = 'Orient the raw image into the PypeIt frame'

        # Bias, overscan, dark, pattern (i.e. detector "signal")
        defaults['use_biasimage'] = True
        dtypes['use_biasimage'] = bool
        descr['use_biasimage'] = 'Use a bias image.  If True, one or more must be supplied in the PypeIt file.'

        defaults['use_overscan'] = True
        dtypes['use_overscan'] = bool
        descr['use_overscan'] = 'Subtract off the overscan.  Detector *must* have one or code will crash.'

        defaults['overscan_method'] = 'savgol'
        options['overscan_method'] = ProcessImagesPar.valid_overscan_methods()
        dtypes['overscan_method'] = str
        descr['overscan_method'] = 'Method used to fit the overscan. ' \
                            'Options are: {0}'.format(', '.join(options['overscan_method']))
        
        defaults['overscan_par'] = [5, 65]
        dtypes['overscan_par'] = [int, list]
        descr['overscan_par'] = 'Parameters for the overscan subtraction.  For ' \
                                '\'polynomial\', set overcan_par = order, number of pixels, ' \
                                'number of repeats ; for \'savgol\', set overscan_par = ' \
                                'order, window size ; for \'median\', set overscan_par = ' \
                                'None or omit the keyword.'

        defaults['use_darkimage'] = False
        dtypes['use_darkimage'] = bool
        descr['use_darkimage'] = 'Subtract off a dark image.  If True, one or more darks must be provided.'

        defaults['use_pattern'] = False
        dtypes['use_pattern'] = bool
        descr['use_pattern'] = 'Subtract off a detector pattern. This pattern is assumed to be sinusoidal' \
                               'along one direction, with a frequency that is constant across the detector.'

        # Flats
        defaults['use_pixelflat'] = True
        dtypes['use_pixelflat'] = bool
        descr['use_pixelflat'] = 'Use the pixel flat to make pixel-level corrections.  A pixelflat image must be provied.'

        defaults['use_illumflat'] = True
        dtypes['use_illumflat'] = bool
        descr['use_illumflat'] = 'Use the illumination flat to correct for the illumination profile of each slit.'

        defaults['use_specillum'] = False
        dtypes['use_specillum'] = bool
        descr['use_specillum'] = 'Use the relative spectral illumination profiles to correct the spectral' \
                                 'illumination profile of each slit. This is primarily used for IFUs.'

        # Flexure
        defaults['spat_flexure_correct'] = False
        dtypes['spat_flexure_correct'] = bool
        descr['spat_flexure_correct'] = 'Correct slits, illumination flat, etc. for flexure'


        defaults['combine'] = 'weightmean'
        options['combine'] = ProcessImagesPar.valid_combine_methods()
        dtypes['combine'] = str
        descr['combine'] = 'Method used to combine multiple frames.  Options are: {0}'.format(
                                       ', '.join(options['combine']))

        defaults['satpix'] = 'reject'
        options['satpix'] = ProcessImagesPar.valid_saturation_handling()
        dtypes['satpix'] = str
        descr['satpix'] = 'Handling of saturated pixels.  Options are: {0}'.format(
                                       ', '.join(options['satpix']))

        # TODO -- Make CR Parameters their own ParSet
        defaults['mask_cr'] = False
        dtypes['mask_cr'] = bool
        descr['mask_cr'] = 'Identify CRs and mask them'

        defaults['sigrej'] = 20.0
        dtypes['sigrej'] = [int, float]
        descr['sigrej'] = 'Sigma level to reject cosmic rays (<= 0.0 means no CR removal)'

        defaults['n_lohi'] = [0, 0]
        dtypes['n_lohi'] = list
        descr['n_lohi'] = 'Number of pixels to reject at the lowest and highest ends of the ' \
                          'distribution; i.e., n_lohi = low, high.  Use None for no limit.'

        defaults['sig_lohi'] = [3.0, 3.0]
        dtypes['sig_lohi'] = list
        descr['sig_lohi'] = 'Sigma-clipping level at the low and high ends of the distribution; ' \
                            'i.e., sig_lohi = low, high.  Use None for no limit.'

        defaults['replace'] = 'maxnonsat'
        options['replace'] = ProcessImagesPar.valid_rejection_replacements()
        dtypes['replace'] = str
        descr['replace'] = 'If all pixels are rejected, replace them using this method.  ' \
                           'Options are: {0}'.format(', '.join(options['replace']))

        defaults['lamaxiter'] = 1
        dtypes['lamaxiter'] = int
        descr['lamaxiter'] = 'Maximum number of iterations for LA cosmics routine.'

        defaults['grow'] = 1.5
        dtypes['grow'] = [int, float]
        descr['grow'] = 'Factor by which to expand regions with cosmic rays detected by the ' \
                        'LA cosmics routine.'

        defaults['rmcompact'] = True
        dtypes['rmcompact'] = bool
        descr['rmcompact'] = 'Remove compact detections in LA cosmics routine'

        defaults['sigclip'] = 4.5
        dtypes['sigclip'] = [int, float]
        descr['sigclip'] = 'Sigma level for rejection in LA cosmics routine'

        defaults['sigfrac'] = 0.3
        dtypes['sigfrac'] = [int, float]
        descr['sigfrac'] = 'Fraction for the lower clipping threshold in LA cosmics routine.'

        defaults['objlim'] = 3.0
        dtypes['objlim'] = [int, float]
        descr['objlim'] = 'Object detection limit in LA cosmics routine'

        # Instantiate the parameter set
        super(ProcessImagesPar, self).__init__(list(pars.keys()),
                                               values=list(pars.values()),
                                               defaults=list(defaults.values()),
                                               options=list(options.values()),
                                               dtypes=list(dtypes.values()),
                                               descr=list(descr.values()))

        # Check the parameters match the method requirements
        self.validate()

    @classmethod
    def from_dict(cls, cfg):
        k = numpy.array([*cfg.keys()])
        parkeys = ['trim', 'apply_gain', 'orient',
                   'use_biasimage', 'use_pattern', 'use_overscan', 'overscan_method', 'overscan_par', 'use_darkimage',
                   'spat_flexure_correct', 'use_illumflat', 'use_specillum', 'use_pixelflat',
                   'combine', 'satpix', 'sigrej', 'n_lohi', 'mask_cr',
                   'sig_lohi', 'replace', 'lamaxiter', 'grow',
                   'rmcompact', 'sigclip', 'sigfrac', 'objlim']

        badkeys = numpy.array([pk not in parkeys for pk in k])
        if numpy.any(badkeys):
            raise ValueError('{0} not recognized key(s) for ProcessImagesPar.'.format(k[badkeys]))

        kwargs = {}
        for pk in parkeys:
            kwargs[pk] = cfg[pk] if pk in k else None
        return cls(**kwargs)

    @staticmethod
    def valid_overscan_methods():
        """
        Return the valid overscan methods.
        """
        return ['polynomial', 'savgol', 'median']

    @staticmethod
    def valid_combine_methods():
        """
        Return the valid methods for combining frames.
        """
        return ['median', 'weightmean' ]

    @staticmethod
    def valid_saturation_handling():
        """
        Return the valid approachs to handling saturated pixels.
        """
        return [ 'reject', 'force', 'nothing' ]

    @staticmethod
    def valid_rejection_replacements():
        """
        Return the valid replacement methods for rejected pixels.
        """
        return [ 'min', 'max', 'mean', 'median', 'weightmean', 'maxnonsat' ]

    def validate(self):
        """
        Check the parameters are valid for the provided method.
        """

        if self.data['n_lohi'] is not None and len(self.data['n_lohi']) != 2:
            raise ValueError('n_lohi must be a list of two numbers.')
        if self.data['sig_lohi'] is not None and len(self.data['sig_lohi']) != 2:
            raise ValueError('n_lohi must be a list of two numbers.')

        if not self.data['use_overscan']:
            return
        if self.data['overscan_par'] is None:
            raise ValueError('No overscan method parameters defined!')

        # Convert param to list
        if isinstance(self.data['overscan_par'], int):
            self.data['overscan_par'] = [self.data['overscan_par']]
        
        if self.data['overscan_method'] == 'polynomial' and len(self.data['overscan_par']) != 3:
            raise ValueError('For polynomial overscan method, set overscan_par = order, '
                             'number of pixels, number of repeats')

        if self.data['overscan_method'] == 'savgol' and len(self.data['overscan_par']) != 2:
            raise ValueError('For savgol overscan method, set overscan_par = order, window size')
            
        if self.data['overscan_method'] == 'median' and self.data['overscan_par'] is not None:
            warnings.warn('No parameters necessary for median overscan method.  Ignoring input.')

    def to_header(self, hdr):
        """
        Write the parameters to a header object.
        """
        hdr['OSCANMET'] = (self.data['overscan'], 'Method used for overscan subtraction')
        hdr['OSCANPAR'] = (','.join([ '{0:d}'.format(p) for p in self.data['overscan_par'] ]),
                                'Overscan method parameters')
        hdr['COMBMAT'] = ('{0}'.format(self.data['match']), 'Frame combination matching')
        hdr['COMBMETH'] = (self.data['combine'], 'Method used to combine frames')
        hdr['COMBSATP'] = (self.data['satpix'], 'Saturated pixel handling when combining frames')
        hdr['COMBSIGR'] = ('{0}'.format(self.data['sigrej']),
                                'Cosmic-ray sigma rejection when combining')
        hdr['COMBNLH'] = (','.join([ '{0}'.format(n) for n in self.data['n_lohi']]),
                                'N low and high pixels rejected when combining')
        hdr['COMBSLH'] = (','.join([ '{0:.1f}'.format(s) for s in self.data['sig_lohi']]),
                                'Low and high sigma rejection when combining')
        hdr['COMBREPL'] = (self.data['replace'], 'Method used to replace pixels when combining')
        hdr['LACMAXI'] = ('{0}'.format(self.data['lamaxiter']), 'Max iterations for LA cosmic')
        hdr['LACGRW'] = ('{0:.1f}'.format(self.data['grow']), 'Growth radius for LA cosmic')
        hdr['LACRMC'] = (str(self.data['rmcompact']), 'Compact objects removed by LA cosmic')
        hdr['LACSIGC'] = ('{0:.1f}'.format(self.data['sigclip']), 'Sigma clip for LA cosmic')
        hdr['LACSIGF'] = ('{0:.1f}'.format(self.data['sigfrac']),
                            'Lower clip threshold for LA cosmic')
        hdr['LACOBJL'] = ('{0:.1f}'.format(self.data['objlim']),
                            'Object detect limit for LA cosmic')

    @classmethod
    def from_header(cls, hdr):
        """
        Instantiate the object from parameters read from a fits header.
        """
        return cls(overscan=hdr['OSCANMET'],
                   overscan_par=[int(p) for p in hdr['OSCANPAR'].split(',')],
                   match=eval(hdr['COMBMAT']),
                   combine=hdr['COMBMETH'], satpix=hdr['COMBSATP'],
                   sigrej=eval(hdr['COMBSIGR']),
                   n_lohi=[int(p) for p in hdr['COMBNLH'].split(',')],
                   sig_lohi=[float(p) for p in hdr['COMBSLH'].split(',')],
                   replace=hdr['COMBREPL'],
                   lamaxiter=int(hdr['LACMAXI']), grow=float(hdr['LACGRW']),
                   rmcompact=eval(hdr['LACRMC']), sigclip=float(hdr['LACSIGC']),
                   sigfrac=float(hdr['LACSIGF']), objlim=float(hdr['LACOBJL']))


class FlatFieldPar(ParSet):
    """
    A parameter set holding the arguments for how to perform the field
    flattening.

    For a table with the current keywords, defaults, and descriptions,
    see :ref:`pypeitpar`.
    """
    def __init__(self, method=None, pixelflat_file=None, spec_samp_fine=None,
                 spec_samp_coarse=None, spat_samp=None, tweak_slits=None, tweak_slits_thresh=None,
                 tweak_slits_maxfrac=None, rej_sticky=None, slit_trim=None, slit_illum_pad=None,
                 illum_iter=None, illum_rej=None, twod_fit_npoly=None, saturated_slits=None,
                 slit_illum_relative=None):

        # Grab the parameter names and values from the function
        # arguments
        args, _, _, values = inspect.getargvalues(inspect.currentframe())
        pars = OrderedDict([(k,values[k]) for k in args[1:]])

        # Initialize the other used specifications for this parameter
        # set
        defaults = OrderedDict.fromkeys(pars.keys())
        options = OrderedDict.fromkeys(pars.keys())
        dtypes = OrderedDict.fromkeys(pars.keys())
        descr = OrderedDict.fromkeys(pars.keys())

        # Fill out parameter specifications.  Only the values that are
        # *not* None (i.e., the ones that are defined) need to be set


        # ToDO there are only two methods. The bspline method and skip, so maybe we should rename the bspline method.
        defaults['method'] = 'bspline'
        options['method'] = FlatFieldPar.valid_methods()
        dtypes['method'] = str
        descr['method'] = 'Method used to flat field the data; use skip to skip flat-fielding.  ' \
                          'Options are: None, {0}'.format(', '.join(options['method']))

        defaults['pixelflat_file'] = None
        dtypes['pixelflat_file'] = str
        descr['pixelflat_file'] = 'Filename of the image to use for pixel-level field flattening'

        defaults['spec_samp_fine'] = 1.2
        dtypes['spec_samp_fine'] = [int, float]
        descr['spec_samp_fine'] = 'bspline break point spacing in units of pixels for spectral fit to flat field blaze function.'

        defaults['spec_samp_coarse'] = 50.0
        dtypes['spec_samp_coarse'] = [int, float]
        descr['spec_samp_coarse'] = 'bspline break point spacing in units of pixels for 2-d bspline-polynomial fit to ' \
                                    'flat field image residuals. This should be a large number unless you are trying to ' \
                                    'fit a sky flat with lots of narrow spectral features.'

        defaults['spat_samp'] = 5.0
        dtypes['spat_samp'] = [int, float]
        descr['spat_samp'] = 'Spatial sampling for slit illumination function. This is the width of the median ' \
                             'filter in pixels used to determine the slit illumination function, and thus sets the ' \
                             'minimum scale on which the illumination function will have features.'

        defaults['tweak_slits'] = True
        dtypes['tweak_slits'] = bool
        descr['tweak_slits'] = 'Use the illumination flat field to tweak the slit edges. ' \
                               'This will work even if illumflatten is set to False '

        defaults['tweak_slits_thresh'] = 0.93
        dtypes['tweak_slits_thresh'] = float
        descr['tweak_slits_thresh'] = 'If tweak_slits is True, this sets the illumination function threshold used to ' \
                                      'tweak the slit boundaries based on the illumination flat. ' \
                                      'It should be a number less than 1.0'

        defaults['tweak_slits_maxfrac'] = 0.10
        dtypes['tweak_slits_maxfrac'] = float
        descr['tweak_slits_maxfrac'] = 'If tweak_slit is True, this sets the maximum fractional amount (of a slits width) ' \
                                       'allowed for trimming each (i.e. left and right) slit boundary, i.e. the default is 10% ' \
                                       'which means slits would shrink or grow by at most 20% (10% on each side)'


        defaults['rej_sticky'] = False
        dtypes['rej_sticky'] = bool
        descr['rej_sticky'] = 'Propagate the rejected pixels through the stages of the ' \
                              'flat-field fitting (i.e, from the spectral fit, to the spatial ' \
                              'fit, and finally to the 2D residual fit).  If False, pixels ' \
                              'rejected in each stage are included in each subsequent stage.'

        defaults['slit_trim'] = 3.
        dtypes['slit_trim'] = [int, float, tuple]
        descr['slit_trim'] = 'The number of pixels to trim each side of the slit when ' \
                             'selecting pixels to use for fitting the spectral response ' \
                             'function.  Single values are used for both slit edges; a ' \
                             'two-tuple can be used to trim the left and right sides differently.'

        defaults['slit_illum_pad'] = 5.
        dtypes['slit_illum_pad'] = [int, float]
        descr['slit_illum_pad'] = 'The number of pixels to pad the slit edges when constructing ' \
                                  'the slit-illumination profile. Single value applied to both ' \
                                  'edges.'

        defaults['slit_illum_relative'] = False
        dtypes['slit_illum_relative'] = [bool]
        descr['slit_illum_relative'] = 'Generate an image of the relative spectral illumination' \
                                       'for a multi-slit setup.'

        defaults['illum_iter'] = 0
        dtypes['illum_iter'] = int
        descr['illum_iter'] = 'The number of rejection iterations to perform when constructing ' \
                              'the slit-illumination profile.  No rejection iterations are ' \
                              'performed if 0.  WARNING: Functionality still being tested.'

        defaults['illum_rej'] = 5.
        dtypes['illum_rej'] = [int, float]
        descr['illum_rej'] = 'The sigma threshold used in the rejection iterations used to ' \
                             'refine the slit-illumination profile.  Rejection iterations are ' \
                             'only performed if ``illum_iter > 0``.'

        dtypes['twod_fit_npoly'] = int
        descr['twod_fit_npoly'] = 'Order of polynomial used in the 2D bspline-polynomial fit to ' \
                                  'flat-field image residuals. The code determines the order of ' \
                                  'these polynomials to each slit automatically depending on ' \
                                  'the slit width, which is why the default is None. Alter ' \
                                  'this paramter at your own risk!'

        defaults['saturated_slits'] = 'crash'
        options['saturated_slits'] = FlatFieldPar.valid_saturated_slits_methods()
        dtypes['saturated_slits'] = str
        descr['saturated_slits'] = 'Behavior when a slit is encountered with a large fraction ' \
                                   'of saturated pixels in the flat-field.  The options are: ' \
                                   '\'crash\' - Raise an error and halt the data reduction; ' \
                                   '\'mask\' - Mask the slit, meaning no science data will be ' \
                                   'extracted from the slit; \'continue\' - ignore the ' \
                                   'flat-field correction, but continue with the reduction.'

        # Instantiate the parameter set
        super(FlatFieldPar, self).__init__(list(pars.keys()),
                                           values=list(pars.values()),
                                           defaults=list(defaults.values()),
                                           options=list(options.values()),
                                           dtypes=list(dtypes.values()),
                                           descr=list(descr.values()))

        # Check the parameters match the method requirements
        self.validate()

    @classmethod
    def from_dict(cls, cfg):
        k = numpy.array([*cfg.keys()])
        parkeys = ['method', 'pixelflat_file', 'spec_samp_fine', 'spec_samp_coarse',
                   'spat_samp', 'tweak_slits', 'tweak_slits_thresh', 'tweak_slits_maxfrac',
                   'rej_sticky', 'slit_trim', 'slit_illum_pad', 'slit_illum_relative',
                   'illum_iter', 'illum_rej', 'twod_fit_npoly', 'saturated_slits']

        badkeys = numpy.array([pk not in parkeys for pk in k])
        if numpy.any(badkeys):
            raise ValueError('{0} not recognized key(s) for FlatFieldPar.'.format(k[badkeys]))

        kwargs = {}
        for pk in parkeys:
            kwargs[pk] = cfg[pk] if pk in k else None
        return cls(**kwargs)

    @staticmethod
    def valid_methods():
        """
        Return the valid flat-field methods
        """
        return ['bspline', 'skip'] # [ 'PolyScan', 'bspline' ]. Same here. Not sure what PolyScan is

    @staticmethod
    def valid_saturated_slits_methods():
        """
        Return the valid options for dealing with saturated slits.
        """
        return ['crash', 'mask', 'continue']

    def validate(self):
        """
        Check the parameters are valid for the provided method.
        """
        # Convert param to list
        #if isinstance(self.data['params'], int):
        #    self.data['params'] = [self.data['params']]
        
        # Check that there are the correct number of parameters
        #if self.data['method'] == 'PolyScan' and len(self.data['params']) != 3:
        #    raise ValueError('For PolyScan method, set params = order, number of '
        #                     'pixels, number of repeats')
        #if self.data['method'] == 'bspline' and len(self.data['params']) != 1:
        #    raise ValueError('For bspline method, set params = spacing (integer).')
        if self.data['pixelflat_file'] is None:
            return

        # Check the frame exists
        if not os.path.isfile(self.data['pixelflat_file']):
            raise ValueError('Provided frame file name does not exist: {0}'.format(
                                self.data['pixelflat_file']))

        # Check that if tweak slits is true that illumflatten is alwo true
        # TODO -- We don't need this set, do we??   See the desc of tweak_slits above
        #if self.data['tweak_slits'] and not self.data['illumflatten']:
        #    raise ValueError('In order to tweak slits illumflatten must be set to True')


class FlexurePar(ParSet):
    """
    A parameter set holding the arguments for how to perform flexure
    corrections, both spatial and spectral

    For a table with the current keywords, defaults, and descriptions,
    see :ref:`pypeitpar`.
    """
    def __init__(self, spec_method=None, spec_maxshift=None, spectrum=None):

        # Grab the parameter names and values from the function
        # arguments
        args, _, _, values = inspect.getargvalues(inspect.currentframe())
        pars = OrderedDict([(k,values[k]) for k in args[1:]])

        # Initialize the other used specifications for this parameter
        # set
        defaults = OrderedDict.fromkeys(pars.keys())
        options = OrderedDict.fromkeys(pars.keys())
        dtypes = OrderedDict.fromkeys(pars.keys())
        descr = OrderedDict.fromkeys(pars.keys())

        # Fill out parameter specifications.  Only the values that are
        # *not* None (i.e., the ones that are defined) need to be set
        defaults['spec_method'] = 'skip'
        options['spec_method'] = FlexurePar.valid_methods()
        dtypes['spec_method'] = str
        descr['spec_method'] = 'Method used to correct for flexure. Use skip for no correction.  If ' \
                          'slitcen is used, the flexure correction is performed before the ' \
                          'extraction of objects (not recommended).  ' \
                          'Options are: None, {0}'.format(', '.join(options['spec_method']))

        defaults['spec_maxshift'] = 20
        dtypes['spec_maxshift'] = [int, float]
        descr['spec_maxshift'] = 'Maximum allowed spectral flexure shift in pixels.'

        defaults['spectrum'] = os.path.join(resource_filename('pypeit', 'data/sky_spec/'),
                                            'paranal_sky.fits')
        dtypes['spectrum'] = str
        descr['spectrum'] = 'Archive sky spectrum to be used for the flexure correction.'

        # Instantiate the parameter set
        super(FlexurePar, self).__init__(list(pars.keys()),
                                         values=list(pars.values()),
                                         defaults=list(defaults.values()),
                                         options=list(options.values()),
                                         dtypes=list(dtypes.values()),
                                         descr=list(descr.values()))
        self.validate()

    @classmethod
    def from_dict(cls, cfg):
        k = numpy.array([*cfg.keys()])
        parkeys = ['spec_method', 'spec_maxshift', 'spectrum']
#                   'spat_frametypes']

        badkeys = numpy.array([pk not in parkeys for pk in k])
        if numpy.any(badkeys):
            raise ValueError('{0} not recognized key(s) for FlexurePar.'.format(k[badkeys]))

        kwargs = {}
        for pk in parkeys:
            kwargs[pk] = cfg[pk] if pk in k else None
        return cls(**kwargs)

    @staticmethod
    def valid_methods():
        """
        Return the valid flat-field methods
        """
        return ['boxcar', 'slitcen', 'skip']

    def validate(self):
        """
        Check the parameters are valid for the provided method.
        """
        pass
        # TODO: This has to check both the local directory and the
        # directory in the source distribution
#        if self.data['spectrum'] is not None and not os.path.isfile(self.data['spectrum']):
#            raise ValueError('Provided archive spectrum does not exist: {0}.'.format(
#                             self.data['spectrum']))


class AlignPar(ParSet):
    """
    The parameter set used to hold arguments for tracing the
    alignments in an align frame.

    For a table with the current keywords, defaults, and descriptions,
    see :ref:`pypeitpar`.

    """

    def __init__(self, locations=None, trace_npoly=None, trim_edge=None, sig_thresh=None):

        # Grab the parameter names and values from the function
        # arguments
        args, _, _, values = inspect.getargvalues(inspect.currentframe())
        pars = OrderedDict([(k, values[k]) for k in args[1:]])  # "1:" to skip 'self'

        # Initialize the other used specifications for this parameter
        # set
        defaults = OrderedDict.fromkeys(pars.keys())
        options = OrderedDict.fromkeys(pars.keys())
        dtypes = OrderedDict.fromkeys(pars.keys())
        descr = OrderedDict.fromkeys(pars.keys())

        # Fill out parameter specifications.  Only the values that are
        # *not* None (i.e., the ones that are defined) need to be set

        defaults['locations'] = [0.0, 0.5, 1.0]
        dtypes['locations'] = [list, numpy.ndarray]
        descr['locations'] = 'Locations of the bars, in a list, specified as a fraction of the slit width'

        defaults['trace_npoly'] = 8
        dtypes['trace_npoly'] = int
        descr['trace_npoly'] = 'Order of the polynomial to use when fitting the trace of a single bar'

        defaults['trim_edge'] = [0, 0]
        dtypes['trim_edge'] = list
        descr['trim_edge'] = 'Trim the slit by this number of pixels left/right before finding alignment bars'

        defaults['sig_thresh'] = 1.0  # This must be low, because the routine will find the
        dtypes['sig_thresh'] = [int, float]
        descr['sig_thresh'] = 'Significance threshold for finding an alignment trace. This should be a low' \
                              'number to ensure that the algorithm finds all bars. The algorithm will' \
                              'then only use the N most significant detections, where N is the number' \
                              'of elements specified in the "locations" keyword argument'

        # Instantiate the parameter set
        super(AlignPar, self).__init__(list(pars.keys()),
                                            values=list(pars.values()),
                                            defaults=list(defaults.values()),
                                            options=list(options.values()),
                                            dtypes=list(dtypes.values()),
                                            descr=list(descr.values()))
        self.validate()

    @classmethod
    def from_dict(cls, cfg):
        k = numpy.array([*cfg.keys()])
        parkeys = ['locations', 'trace_npoly', 'trim_edge', 'sig_thresh']

        badkeys = numpy.array([pk not in parkeys for pk in k])
        if numpy.any(badkeys):
            raise ValueError('{0} not recognized key(s) for WaveTiltsPar.'.format(k[badkeys]))

        kwargs = {}
        for pk in parkeys:
            kwargs[pk] = cfg[pk] if pk in k else None
        return cls(**kwargs)

    def validate(self):
        """
        Check the parameters are valid for the provided method.
        """
        pass


class Coadd1DPar(ParSet):
    """
    A parameter set holding the arguments for how to perform 2D coadds

    For a table with the current keywords, defaults, and descriptions,
    see :ref:`pypeitpar`.
    """
    def __init__(self, ex_value=None, flux_value=None, nmaskedge=None,
                 sn_smooth_npix=None, wave_method=None, samp_fact=None, ref_percentile=None, maxiter_scale=None,
                 sigrej_scale=None, scale_method=None, sn_min_medscale=None, sn_min_polyscale=None, maxiter_reject=None,
                 lower=None, upper=None, maxrej=None, sn_clip=None, nbest=None, sensfuncfile=None, coaddfile=None,
                 mag_type=None, filter=None, filter_mag=None, filter_mask=None):

        # Grab the parameter names and values from the function
        # arguments
        args, _, _, values = inspect.getargvalues(inspect.currentframe())
        pars = OrderedDict([(k,values[k]) for k in args[1:]])

        # Initialize the other used specifications for this parameter
        # set
        defaults = OrderedDict.fromkeys(pars.keys())
        options = OrderedDict.fromkeys(pars.keys())
        dtypes = OrderedDict.fromkeys(pars.keys())
        descr = OrderedDict.fromkeys(pars.keys())

        # Extraction to use
        defaults['ex_value'] = 'OPT'
        options['ex_value'] = Coadd1DPar.valid_ex()
        dtypes['ex_value'] = str
        descr['ex_value'] = "The extraction to coadd, i.e. optimal or boxcar. Must be either 'OPT' or 'BOX'"

        # Fluxed?
        defaults['flux_value'] = True
        dtypes['flux_value'] = bool
        descr['flux_value'] = 'If True (default), the code will coadd the fluxed spectra (i.e. the FLAM) in the ' \
                              'spec1d files. If False, it will coadd the counts.'


        # Mask edge pixels?
        defaults['nmaskedge'] = 2
        dtypes['nmaskedge'] = int
        descr['nmaskedge'] = 'Number of edge pixels to mask. This should be removed/fixed.'

        # Offsets
        defaults['sn_smooth_npix'] = None
        dtypes['sn_smooth_npix'] = [int, float]
        descr['sn_smooth_npix'] = 'Number of pixels to median filter by when computing S/N used to decide how to scale ' \
                                  'and weight spectra. If set to None (default), the code will determine the effective ' \
                                  'number of good pixels per spectrum in the stack that is being co-added and use 10% of ' \
                                  'this neff.'


        # Offsets
        defaults['wave_method'] = 'linear'
        dtypes['wave_method'] = str
        descr['wave_method'] = "Method used to construct wavelength grid for coadding spectra. The routine that creates " \
                               "the wavelength is coadd1d.get_wave_grid. The options are:" \
                               " "\
                               "'iref' -- Use the first wavelength array" \
                               "'velocity' -- Grid is uniform in velocity" \
                               "'log10' -- Grid is uniform in log10(wave).This is the same as velocity." \
                               "'linear' -- Grid is uniform in lamba." \
                               "'concatenate' -- Meld the input wavelength arrays"

        defaults['samp_fact'] = 1.0
        dtypes['samp_fact'] = float
        descr['samp_fact'] = 'sampling factor to make the wavelength grid for sensitivity function finer or coarser.  ' \
                             'samp_fact > 1.0 oversamples (finer), samp_fact < 1.0 undersamples (coarser).'

        defaults['ref_percentile'] = 70.0
        dtypes['ref_percentile'] = [int, float]
        descr['ref_percentile'] = 'Percentile used for selecting the minimum SNR cut from a reference spectrum used to ' \
                                  'robustly determine the median ratio between spectra. This parameter is used by ' \
                                  'coadd1d.robust_median_ratio as part of the automatic rescaling procedure. Pixels ' \
                                  'above this percentile cut are deemed the "good" pixels and are used to compute the ' \
                                  'ratio of two spectra.  This must be a number between 0 and 100.'

        defaults['maxiter_scale'] = 5
        dtypes['maxiter_scale'] = int
        descr['maxiter_scale'] = 'Maximum number of iterations performed for rescaling spectra.'

        defaults['sigrej_scale'] = 3.0
        dtypes['sigrej_scale'] = [int, float]
        descr['sigrej_scale'] = 'Rejection threshold used for rejecting pixels when rescaling spectra with scale_spec.'

        defaults['scale_method'] = 'auto'
        dtypes['scale_method'] = str
        descr['scale_method'] = "Method used to rescale the spectra prior to coadding. The options are:" \
                                " "\
                                "'auto' -- Determine the scaling method automatically based on the S/N ratio which works well"\
                                "'poly' -- Polynomial rescaling." \
                                "'median' -- Median rescaling" \
                                "'none' -- Do not rescale." \
                                "'hand' -- Pass in hand scaling factors. This option is not well tested."

        defaults['sn_min_medscale'] = 0.5
        dtypes['sn_min_medscale'] = [int, float]
        descr['sn_min_medscale'] = "For scale method set to 'auto', this sets the minimum SNR for which median scaling is attempted"

        defaults['sn_min_polyscale'] = 2.0
        dtypes['sn_min_polyscale'] = [int, float]
        descr['sn_min_polyscale'] = "For scale method set to 'auto', this sets the minimum SNR for which polynomial scaling is attempted. " \


        defaults['maxiter_reject'] = 5
        dtypes['maxiter_reject'] = int
        descr['maxiter_reject'] = 'maximum number of iterations for stacking and rejection. The code stops iterating ' \
                                  'either when the output mask does not change betweeen successive iterations or when ' \
                                  'maxiter_reject is reached.'
        defaults['lower'] = 3.0
        dtypes['lower'] = [int, float]
        descr['lower'] = 'Lower rejection threshold used for rejecting pixels when combining spectra in units of sigma.'

        defaults['upper'] = 3.0
        dtypes['upper'] = [int, float]
        descr['upper'] = 'Upper rejection threshold used for rejecting pixels when combining spectra in units of sigma.'

        defaults['maxrej'] = None
        dtypes['maxrej'] = int
        descr['maxrej'] = 'Coadding performs iterative rejection by comparing each exposure to a preliminary stack of ' \
                          'all the exposures. If this parameter is set then it will not reject more than maxrej pixels ' \
                          'per iteration of this rejection. The default is None, which means no maximum on rejected pixels.'

        defaults['sn_clip'] = 30.0
        dtypes['sn_clip'] = [int, float]
        descr['sn_clip'] = 'Errors are capped during rejection so that the S/N is never greater than sn_clip. This ' \
                           'prevents overly aggressive rejection in high S/N ratio spectrum which neverthless differ ' \
                           'at a level greater than the formal S/N due to systematics.'

        defaults['nbest'] = None
        dtypes['nbest'] = int
        descr['nbest'] = 'Number of orders to use for estimating the per exposure weights. Default is None, ' \
                         'which will just use one fourth of the total number of orders. This is only used for Echelle'

        # For scaling to an input filter magnitude
        defaults['filter'] = 'none'
        dtypes['filter'] = str
        descr['filter'] = 'Filter for scaling.  See flux_calib.load_fitler_file() for naming.  Ignore if none'

        defaults['mag_type'] = 'AB'
        dtypes['mag_type'] = str
        descr['mag_type'] = 'Magnitude type.  AB is the only option currently allowed'

        defaults['filter_mag'] = None
        dtypes['filter_mag'] = float
        descr['filter_mag'] = 'Magnitude of the source in the given filter'

        defaults['filter_mask'] = None
        dtypes['filter_mask'] = [str, list]
        descr['filter_mask'] = 'List of wavelength regions to mask when doing the scaling (ie. occasional junk pixels).'\
                               'Colon and comma separateed, e.g.   5552:5559,6010:6030'


        # JFH These last two are actually arguments and not parameters that are only here because there is no other easy
        # way to parse .coadd1d files except with parsets. I would like to separate arguments from parameters.
        defaults['sensfuncfile'] = None
        dtypes['sensfuncfile'] = str
        descr['sensfuncfile'] = 'File containing sensitivity function which is a requirement for echelle coadds. ' \
                            'This is only used for Echelle'

        defaults['coaddfile'] = None
        dtypes['coaddfile'] = str
        descr['coaddfile'] = 'Output filename'

        # Instantiate the parameter set
        super(Coadd1DPar, self).__init__(list(pars.keys()),
                                         values=list(pars.values()),
                                         defaults=list(defaults.values()),
                                         dtypes=list(dtypes.values()),
                                         descr=list(descr.values()))
        self.validate()

    @classmethod
    def from_dict(cls, cfg):
        k = numpy.array([*cfg.keys()])
        parkeys = ['ex_value', 'flux_value', 'nmaskedge', 'sn_smooth_npix', 'wave_method',
                   'samp_fact', 'ref_percentile', 'maxiter_scale', 'sigrej_scale', 'scale_method',
                   'sn_min_medscale', 'sn_min_polyscale', 'maxiter_reject', 'lower', 'upper',
                   'maxrej', 'sn_clip', 'nbest', 'sensfuncfile', 'coaddfile',
                   'filter', 'mag_type', 'filter_mag', 'filter_mask']

        badkeys = numpy.array([pk not in parkeys for pk in k])
        if numpy.any(badkeys):
            raise ValueError('{0} not recognized key(s) for Coadd1DPar.'.format(k[badkeys]))

        kwargs = {}
        for pk in parkeys:
            kwargs[pk] = cfg[pk] if pk in k else None
        return cls(**kwargs)

    def validate(self):
        """
        Check the parameters are valid for the provided method.
        """
        pass

    @staticmethod
    def valid_ex():
        """
        Return the valid flat-field methods
        """
        return ['BOX', 'OPT']


class Coadd2DPar(ParSet):
    """
    A parameter set holding the arguments for how to perform 2D coadds

    For a table with the current keywords, defaults, and descriptions,
    see :ref:`pypeitpar`.
    """
    def __init__(self, offsets=None, weights=None):

        # Grab the parameter names and values from the function
        # arguments
        args, _, _, values = inspect.getargvalues(inspect.currentframe())
        pars = OrderedDict([(k,values[k]) for k in args[1:]])

        # Initialize the other used specifications for this parameter
        # set
        defaults = OrderedDict.fromkeys(pars.keys())
        dtypes = OrderedDict.fromkeys(pars.keys())
        descr = OrderedDict.fromkeys(pars.keys())

        # Offsets
        defaults['offsets'] = None
        dtypes['offsets'] = list
        descr['offsets'] = 'User-input list of offsets for the images being combined.'

        # Weights
        defaults['weights'] = 'auto'
        dtypes['weights'] = [str, list]
        descr['weights'] = 'Mode for the weights used to coadd images.  See coadd2d.py for all options.'

        # Instantiate the parameter set
        super(Coadd2DPar, self).__init__(list(pars.keys()),
                                                 values=list(pars.values()),
                                                 defaults=list(defaults.values()),
                                                 dtypes=list(dtypes.values()),
                                                 descr=list(descr.values()))
        self.validate()

    @classmethod
    def from_dict(cls, cfg):
        k = numpy.array([*cfg.keys()])
        parkeys = ['offsets', 'weights']

        badkeys = numpy.array([pk not in parkeys for pk in k])
        if numpy.any(badkeys):
            raise ValueError('{0} not recognized key(s) for Coadd2DPar.'.format(k[badkeys]))

        kwargs = {}
        for pk in parkeys:
            kwargs[pk] = cfg[pk] if pk in k else None
        return cls(**kwargs)

    def validate(self):
        """
        Check the parameters are valid for the provided method.
        """
        pass


class CubePar(ParSet):
    """
    The parameter set used to hold arguments for functionality relevant
    to cube generation (primarily for IFU data).

    For a table with the current keywords, defaults, and descriptions,
    see :ref:`pypeitpar`.
    """

    def __init__(self, slit_spec=None, cube_spat_num=None, cube_wave_num=None,
                 cube_wave_min=None, cube_wave_max=None):

        # Grab the parameter names and values from the function
        # arguments
        args, _, _, values = inspect.getargvalues(inspect.currentframe())
        pars = OrderedDict([(k, values[k]) for k in args[1:]])  # "1:" to skip 'self'

        # Initialize the other used specifications for this parameter
        # set
        defaults = OrderedDict.fromkeys(pars.keys())
        options = OrderedDict.fromkeys(pars.keys())
        dtypes = OrderedDict.fromkeys(pars.keys())
        descr = OrderedDict.fromkeys(pars.keys())

        # Fill out parameter specifications.  Only the values that are
        # *not* None (i.e., the ones that are defined) need to be set

        # Cube Parameters
        defaults['slit_spec'] = True
        dtypes['slit_spec'] = [bool]
        descr['slit_spec'] = 'If the data use slits in one spatial direction, set this to True.' \
                             'If the data uses fibres for all spaxels, set this to False.'

        defaults['cube_spat_num'] = None
        dtypes['cube_spat_num'] = [int, float]
        descr['cube_spat_num'] = 'Number of pixels in the spatial dimension. If None, the number of' \
                                 'pixels in the spatial direction of the slit will be used. If you' \
                                 'are reducing fibre IFU data, this parameter will be ignored'

        defaults['cube_wave_num'] = None
        dtypes['cube_wave_num'] = [int, float]
        descr['cube_wave_num'] = 'Number of pixels in the wavelength dimension. If None, the number' \
                                 'of pixels in the spectral direction on the raw science frame will' \
                                 'be used.'

        defaults['cube_wave_min'] = None
        dtypes['cube_wave_min'] = float
        descr['cube_wave_min'] = 'Minimum wavelength to use. If None, default is minimum wavelength' \
                                 'based on wavelength solution of all spaxels'

        defaults['cube_wave_max'] = None
        dtypes['cube_wave_max'] = float
        descr['cube_wave_max'] = 'Maximum wavelength to use. If None, default is maximum wavelength' \
                                 'based on wavelength solution of all spaxels'


        # Instantiate the parameter set
        super(CubePar, self).__init__(list(pars.keys()),
                                      values=list(pars.values()),
                                      defaults=list(defaults.values()),
                                      options=list(options.values()),
                                      dtypes=list(dtypes.values()),
                                      descr=list(descr.values()))
        self.validate()

    @classmethod
    def from_dict(cls, cfg):
        k = numpy.array([*cfg.keys()])

        # Basic keywords
        parkeys = ['slit_spec', 'cube_spat_num', 'cube_wave_num', 'cube_wave_min', 'cube_wave_max']

        badkeys = numpy.array([pk not in parkeys for pk in k])
        if numpy.any(badkeys):
            raise ValueError('{0} not recognized key(s) for ExtractionPar.'.format(k[badkeys]))

        kwargs = {}
        for pk in parkeys:
            kwargs[pk] = cfg[pk] if pk in k else None
        return cls(**kwargs)

    def validate(self):
        pass


class FluxCalibratePar(ParSet):
    """
    A parameter set holding the arguments for how to perform the flux
    calibration.

    For a table with the current keywords, defaults, and descriptions,
    see :ref:`pypeitpar`.
    """
    def __init__(self, extinct_correct=None, extrap_sens=None):

        # Grab the parameter names and values from the function
        # arguments
        args, _, _, values = inspect.getargvalues(inspect.currentframe())
        pars = OrderedDict([(k,values[k]) for k in args[1:]])

        # Initialize the other used specifications for this parameter
        # set
        defaults = OrderedDict.fromkeys(pars.keys())
        dtypes = OrderedDict.fromkeys(pars.keys())
        descr = OrderedDict.fromkeys(pars.keys())

        defaults['extrap_sens'] = False
        dtypes['extrap_sens'] = bool
        descr['extrap_sens'] = 'Over-ride the default to crash out when the sensitivity function does not cover the full wavelength range.'

        defaults['extinct_correct'] = True
        dtypes['extinct_correct'] = bool
        descr['extinct_correct'] = 'If extinct_correct=True the code will use an atmospheric extinction model to ' \
                                   'extinction correct the data below 10000A. Note that this correction makes no ' \
                                   'sense if one is telluric correcting and this shold be set to False'

        # Instantiate the parameter set
        super(FluxCalibratePar, self).__init__(list(pars.keys()),
                                                 values=list(pars.values()),
                                                 defaults=list(defaults.values()),
                                                 dtypes=list(dtypes.values()),
                                                 descr=list(descr.values()))
        self.validate()

    @classmethod
    def from_dict(cls, cfg):
        k = numpy.array([*cfg.keys()])
        parkeys = ['extinct_correct', 'extrap_sens']

        badkeys = numpy.array([pk not in parkeys for pk in k])
        if numpy.any(badkeys):
            raise ValueError('{0} not recognized key(s) for FluxCalibratePar.'.format(k[badkeys]))

        kwargs = {}
        for pk in parkeys:
            kwargs[pk] = cfg[pk] if pk in k else None
        return cls(**kwargs)

    def validate(self):
        """
        Check the parameters are valid for the provided method.
        """
        pass


class SensFuncPar(ParSet):
    """
    A parameter set holding the arguments for sensitivity function computation using the UV algorithm, see
    sensfunc.SensFuncUV

    For a table with the current keywords, defaults, and descriptions,
    see :ref:`pypeitpar`.
    """
    def __init__(self, extrap_blu=None, extrap_red=None, samp_fact=None, multi_spec_det=None, algorithm=None, UVIS=None, IR=None, polyorder=None, star_type=None, star_mag=None, star_ra=None,
                 star_dec=None, mask_abs_lines=None):
        # Grab the parameter names and values from the function arguments
        args, _, _, values = inspect.getargvalues(inspect.currentframe())
        pars = OrderedDict([(k, values[k]) for k in args[1:]])

        # Initialize the other used specifications for this parameter set
        defaults = OrderedDict.fromkeys(pars.keys())
        dtypes = OrderedDict.fromkeys(pars.keys())
        descr = OrderedDict.fromkeys(pars.keys())

        defaults['extrap_blu'] = 0.1
        dtypes['extrap_blu'] = float
        descr['extrap_blu'] = 'Fraction of minimum wavelength coverage to grow the wavelength coverage of the ' \
                              'sensitivitity function in the blue direction, i.e. if the standard star spectrum' \
                              'cuts off at wave_min, the sensfunc will be extrapolated to cover down to ' \
                              ' (1.0-extrap_blu)*wave_min'


        defaults['extrap_red'] = 0.1
        dtypes['extrap_red'] = float
        descr['extrap_red'] = 'Fraction of maximum wavelength coverage to grow the wavelength coverage of the ' \
                              'sensitivitity function in the red direction, i.e. if the standard star spectrum' \
                              'cuts off at wave_max, the sensfunc will be extrapolated to cover up to ' \
                              ' (1.0 + extrap_red)*wave_max'

        defaults['samp_fact'] = 1.5
        dtypes['samp_fact'] = float
        descr['samp_fact'] = 'sampling factor to make the wavelength grid for sensitivity function finer or coarser.  ' \
                             'samp_fact > 1.0 oversamples (finer), samp_fact < 1.0 undersamples (coarser).'
        defaults['polyorder'] = 5
        dtypes['polyorder'] = int
        descr['polyorder'] = 'Polynomial order for sensitivity function fitting'

        defaults['multi_spec_det'] = None
        dtypes['multi_spec_det'] = list
        descr['multi_spec_det'] = 'List of detector numbers to splice together for multi-detector instruments ' \
                                  '(e.g. DEIMOS, GMOS). It is assumed that there is *no* overlap in wavelength ' \
                                  'across detectors (might be ok if there is)'

        defaults['algorithm'] = 'UVIS'
        dtypes['algorithm'] = str
        descr['algorithm'] = "Specify the algorithm for computing the sensitivity function. The options are: " \
                             " (1) UVIS = Should be used for data with lambda < 7000A." \
                             "No detailed model of telluric absorption but corrects for atmospheric extinction." \
                             " (2) IR = Should be used for data with lambbda > 7000A." \
                             "Peforms joint fit for sensitivity function and telluric absorption using HITRAN models."


        defaults['UVIS'] = SensfuncUVISPar()
        dtypes['UVIS'] = [ParSet, dict ]
        descr['UVIS'] = 'Parameters for the UVIS sensfunc algorithm'

        defaults['IR'] = TelluricPar()
        dtypes['IR'] = [ ParSet, dict ]
        descr['IR'] = 'Parameters for the IR sensfunc algorithm'

        # JFH SHould the default by higher like 8?
        defaults['polyorder'] = 5
        dtypes['polyorder'] = int
        descr['polyorder'] = 'Polynomial order for sensitivity function fitting'

        defaults['star_type'] = None
        dtypes['star_type'] = str
        descr['star_type'] = 'Spectral type of the standard star (for near-IR mainly)'

        defaults['star_mag'] = None
        dtypes['star_mag'] = float
        descr['star_mag'] = 'Magnitude of the standard star (for near-IR mainly)'

        defaults['star_ra'] = None
        dtypes['star_ra'] = float
        descr['star_ra'] = 'RA of the standard star. This will override values in the header, i.e. if they are wrong or absent'

        defaults['star_dec'] = None
        dtypes['star_dec'] = float
        descr['star_dec'] = 'DEC of the standard star. This will override values in the header, i.e. if they are wrong or absent'

        defaults['mask_abs_lines'] = True
        dtypes['mask_abs_lines'] = bool
        descr['mask_abs_lines'] = 'Mask Balmer, Paschen, Brackett, and Pfund lines in sensitivity function fit'

        # Instantiate the parameter set
        super(SensFuncPar, self).__init__(list(pars.keys()),
                                          values=list(pars.values()),
                                          defaults=list(defaults.values()),
                                          dtypes=list(dtypes.values()),
                                          descr=list(descr.values()))
        self.validate()

    @classmethod
    def from_dict(cls, cfg):
        k = numpy.array([*cfg.keys()])
        parkeys = ['extrap_blu', 'extrap_red', 'samp_fact', 'multi_spec_det', 'algorithm', 'UVIS',
                   'IR', 'polyorder', 'star_type', 'star_mag', 'star_ra', 'star_dec',
                   'mask_abs_lines']

        badkeys = numpy.array([pk not in parkeys for pk in k])
        if numpy.any(badkeys):
            raise ValueError('{0} not recognized key(s) for SensFuncPar.'.format(k[badkeys]))

        kwargs = {}
        for pk in parkeys:
            kwargs[pk] = cfg[pk] if pk in k else None
        return cls(**kwargs)

    def validate(self):
        """
        Check the parameters are valid for the provided method.
        """
        if not ((self.data['algorithm'] == 'IR') or  (self.data['algorithm'] == 'UVIS')):
            raise ValueError('algorithm must be set to either  "IR" or "UVIS"')
        # JFH add other checks?


class SensfuncUVISPar(ParSet):
    """
    A parameter set holding the arguments for sensitivity function computation using the UV algorithm, see
    sensfunc.SensFuncUV

    For a table with the current keywords, defaults, and descriptions,
    see :ref:`pypeitpar`.
    """
    def __init__(self, balm_mask_wid=None, std_file=None, std_obj_id=None, sensfunc=None, extinct_correct=None,
                 telluric_correct=None, telluric=None,
                 polycorrect=None, nresln=None, resolution=None, trans_thresh=None):

        # Grab the parameter names and values from the function
        # arguments
        args, _, _, values = inspect.getargvalues(inspect.currentframe())
        pars = OrderedDict([(k,values[k]) for k in args[1:]])

        # Initialize the other used specifications for this parameter
        # set
        defaults = OrderedDict.fromkeys(pars.keys())
        dtypes = OrderedDict.fromkeys(pars.keys())
        descr = OrderedDict.fromkeys(pars.keys())


        # These are the UV sensfunc parameters
        defaults['balm_mask_wid'] = 5.
        dtypes['balm_mask_wid'] = float
        descr['balm_mask_wid'] = 'Mask width for Balmer lines in Angstroms.'

        dtypes['std_file'] = str
        descr['std_file'] = 'Standard star file to generate sensfunc'

        dtypes['std_obj_id'] = [str, int]
        descr['std_obj_id'] = 'Specifies object in spec1d file to use as standard.' \
            ' The brightest object found is used otherwise.'


        dtypes['sensfunc'] = str
        descr['sensfunc'] = 'FITS file that contains or will contain the sensitivity function.'


        defaults['extinct_correct'] = True
        dtypes['extinct_correct'] = bool
        descr['extinct_correct'] = 'If extinct_correct=True the code will use an atmospheric extinction model to ' \
                                   'extinction correct the data below 10000A. Note that this correction makes no ' \
                                   'sense if one is telluric correcting and this shold be set to False'


        defaults['telluric_correct'] = False
        dtypes['telluric_correct'] = bool
        descr['telluric_correct'] = "If telluric_correct=True the code will grab the sens_dict['telluric'] tag from the " \
                                    "sensfunc dictionary and apply it to the data."

        defaults['telluric'] = False
        dtypes['telluric'] = bool
        descr['telluric'] = 'If telluric=True the code creates a synthetic standard star spectrum using the Kurucz models, ' \
            'the sens func is created setting nresln=1.5 it contains the correction for telluric lines.'

        defaults['polycorrect'] = True
        dtypes['polycorrect'] = bool
        descr['polycorrect'] = 'Whether you want to correct the sensfunc with polynomial in the telluric and recombination line regions'


        defaults['nresln'] = 20
        dtypes['nresln'] = [int, float]
        descr['nresln'] = 'Parameter governing the spacing of the bspline breakpoints.'


        defaults['resolution'] = 3000.0
        dtypes['resolution'] = [int, float]
        descr['resolution'] = 'Expected resolution of the standard star spectrum. This should be measured from the data.'

        defaults['trans_thresh'] = 0.9
        dtypes['trans_thresh'] = float
        descr['trans_thresh'] = 'Parameter for selecting telluric regions which are masked. Locations below this ' \
                                'transmission value are masked. If you have significant telluric absorption you should ' \
                                'be using telluric.sensnfunc_telluric'

        # Instantiate the parameter set
        super(SensfuncUVISPar, self).__init__(list(pars.keys()),
                                          values=list(pars.values()),
                                          defaults=list(defaults.values()),
                                          dtypes=list(dtypes.values()),
                                          descr=list(descr.values()))
        self.validate()

    @classmethod
    def from_dict(cls, cfg):
        k = numpy.array([*cfg.keys()])
        parkeys = ['balm_mask_wid',  'sensfunc', 'extinct_correct', 'telluric_correct', 'std_file',
                   'std_obj_id', 'telluric', 'polycorrect', 'nresln', 'resolution', 'trans_thresh']

        badkeys = numpy.array([pk not in parkeys for pk in k])
        if numpy.any(badkeys):
            raise ValueError('{0} not recognized key(s) for SensfuncUVISPar.'.format(k[badkeys]))

        kwargs = {}
        for pk in parkeys:
            kwargs[pk] = cfg[pk] if pk in k else None
        return cls(**kwargs)

    def validate(self):
        """
        Check the parameters are valid for the provided method.
        """
        if self.data['sensfunc'] is not None and self.data['std_file'] is None and not os.path.isfile(self.data['sensfunc']):
            raise ValueError('Provided sensitivity function does not exist: {0}.'.format(
                             self.data['sensfunc']))


class TelluricPar(ParSet):
    """
    A parameter set holding the arguments for sensitivity function computation using the UV algorithm, see
    sensfunc.SensFuncUV

    For a table with the current keywords, defaults, and descriptions,
    see :ref:`pypeitpar`.
    """

    def __init__(self, telgridfile=None, sn_clip=None, resln_guess=None, resln_frac_bounds=None, pix_shift_bounds=None, maxiter=None,
                 sticky=None, lower=None, upper=None, seed=None, tol=None, popsize=None, recombination=None, polish=None,
                 disp=None):

        # Grab the parameter names and values from the function
        # arguments
        args, _, _, values = inspect.getargvalues(inspect.currentframe())
        pars = OrderedDict([(k, values[k]) for k in args[1:]])

        # Initialize the other used specifications for this parameter
        # set
        defaults = OrderedDict.fromkeys(pars.keys())
        dtypes = OrderedDict.fromkeys(pars.keys())
        descr = OrderedDict.fromkeys(pars.keys())

        defaults['telgridfile'] = None
        dtypes['telgridfile'] = str
        descr['telgridfile'] = 'File containing the telluric grid for the observatory in question. These grids are ' \
                               'generated from HITRAN models for each observatory using nominal site parameters. They ' \
                               'must be downloaded from the GoogleDrive and stored in PypeIt/pypeit/data/telluric/'

        defaults['sn_clip'] = 30.0
        dtypes['sn_clip'] = [int, float]
        descr['sn_clip'] = 'This adds an error floor to the ivar, preventing too much rejection at high-S/N (i.e. ' \
                          'standard stars, bright objects) using the function utils.clip_ivar. A small erorr is added ' \
                          'to the input ivar so that the output ivar_out will never give S/N greater than sn_clip. This ' \
                          'prevents overly aggressive rejection in high S/N ratio spectra which neverthless differ at a ' \
                          'level greater than the formal S/N due to the fact that our telluric models are only good to ' \
                          'about 3%.'

        defaults['resln_guess'] = None
        dtypes['resln_guess'] = [int, float]
        descr['resln_guess'] = 'A guess for the resolution of your spectrum expressed as lambda/dlambda. The resolution ' \
                               'is fit explicitly as part of the telluric model fitting, but this guess helps determine ' \
                               'the bounds for the optimization (see next). If not provided, the  wavelength sampling of ' \
                               'your spectrum will be used and the resolution calculated using a typical sampling of 3 ' \
                               'spectral pixels per resolution element.'


        # Force resln_frac_bounds to be a tuple
        if pars['resln_frac_bounds'] is not None and not isinstance(pars['resln_frac_bounds'], tuple):
            try:
                pars['resln_frac_bouncs'] = tuple(pars['resln_frac_bounds'])
            except:
                raise TypeError('Could not convert provided resln_frac_bounds to a tuple.')

        defaults['resln_frac_bounds'] = (0.5,1.5)
        dtypes['resln_frac_bounds'] = tuple
        descr['resln_frac_bounds'] = 'Bounds for the resolution fit optimization which is part of the telluric model. ' \
                                     'This range is in units of the resln_guess, so the (0.5, 1.5) would bound the ' \
                                     'spectral resolution fit to be within the range ' \
                                     'bounds_resln = (0.5*resln_guess, 1.5*resln_guess)'

        # Force pix_shisft_bounds to be a tuple
        if pars['pix_shift_bounds'] is not None and not isinstance(pars['pix_shift_bounds'], tuple):
            try:
                pars['pix_shift_bounds'] = tuple(pars['pix_shift_bounds'])
            except:
                raise TypeError('Could not convert provided pix_shift_bounds to a tuple.')

        defaults['pix_shift_bounds'] = (-5.0,5.0)
        dtypes['pix_shift_bounds'] = tuple
        descr['pix_shift_bounds'] = ' Bounds for the pixel shift optimization in telluric model fit in units of pixels. ' \
                                    'The atmosphere will be allowed to shift within this range during the fit.'


        defaults['maxiter'] = 3
        dtypes['maxiter'] = int
        descr['maxiter'] = 'Maximum number of iterations for the telluric + object model fitting. The code performs ' \
                           'multiple iterations rejecting outliers at each step. The fit is then performed anew to the ' \
                           'remaining good pixels. For this reason if you run with the disp=True option, you will see ' \
                           'that the f(x) loss function gets progressively better during the iterations.'

        defaults['sticky'] = True
        dtypes['sticky'] = bool
        descr['sticky'] = 'Sticky parameter for the utils.djs_reject algorithm for iterative model fit rejection.  ' \
                          'If set to True then points rejected from a previous iteration are kept rejected, in other ' \
                          'words the bad pixel mask is the OR of all previous iterations and rejected pixels accumulate. ' \
                          'If set to False, the bad pixel mask is the mask from the previous iteration, and if the model ' \
                          'fit changes between iterations, points can alternate from being rejected to not rejected. ' \
                          'At present this code only performs optimizations with differential evolution and experience ' \
                          'shows that sticky needs to be True in order for these to converge. This is because the ' \
                          'outliers can be so large that they dominate the loss function, and one never iteratively ' \
                          'converges to a good model fit. In other words, the deformations in the model between ' \
                          'iterations with sticky=False are too small to approach a reasonable fit.'

        defaults['lower'] = 3.0
        dtypes['lower'] = [int, float]
        descr['lower'] = 'Lower rejection threshold in units of sigma_corr*sigma, where sigma is the formal noise of the ' \
                         'spectrum, and sigma_corr is an empirically determined correction to the formal error. The ' \
                         'distribution of input chi (defined by chi = (data - model)/sigma) values is analyzed, and a ' \
                         'correction factor to the formal error sigma_corr is returned which is multiplied into the ' \
                         'formal errors. In this way, a rejection threshold of i.e. 3-sigma, will always correspond to ' \
                         'roughly the same percentile.  This renormalization is performed with ' \
                         'coadd1d.renormalize_errors function, and guarantees that rejection is not too agressive in ' \
                         'cases where the empirical errors determined from the chi-distribution differ significantly ' \
                         'from the formal noise which is used to determine chi.'

        defaults['upper'] = 3.0
        dtypes['upper'] = [int, float]
        descr['upper'] = 'Upper rejection threshold in units of sigma_corr*sigma, where sigma is the formal noise of the ' \
                         'spectrum, and sigma_corr is an empirically determined correction to the formal error. See ' \
                         'above for description.'

        defaults['seed'] = 777
        dtypes['seed'] = int
        descr['seed'] = 'An initial seed for the differential evolution optimization, which is a random process. ' \
                        'The default is a seed = 777 which will be used to generate a unique seed for every order. ' \
                        'A specific seed is used because otherwise the random number generator will use the time for ' \
                        'the seed, and the results will not be reproducible.'


        defaults['tol'] = 1e-3
        dtypes['tol'] = float
        descr['tol'] = 'Relative tolerance for converage of the differential evolution optimization. See ' \
                       'scipy.optimize.differential_evolution for details.'


        defaults['popsize'] = 30
        dtypes['popsize'] = int
        descr['popsize'] = 'A multiplier for setting the total population size for the differential evolution ' \
                           'optimization. See scipy.optimize.differential_evolution for details.'

        defaults['recombination'] = 0.7
        dtypes['recombination'] = [int, float]
        descr['recombination'] = 'The recombination constant for the differential evolution optimization. This should ' \
                                 'be in the range [0, 1]. See scipy.optimize.differential_evolution for details.'

        defaults['polish'] = True
        dtypes['polish'] = bool
        descr['polish'] = 'If True then differential evolution will perform an additional optimizatino at the end to ' \
                          'polish the best fit at the end, which can improve the optimization slightly. See ' \
                          'scipy.optimize.differential_evolution for details.'

        defaults['disp'] = False
        dtypes['disp'] = bool
        descr['disp'] = 'Argument for scipy.optimize.differential_evolution which will  display status messages to the ' \
                        'screen indicating the status of the optimization. See documentation for telluric.Telluric ' \
                        'for a description of the output and how to know if things are working well.'

        # Instantiate the parameter set
        super(TelluricPar, self).__init__(list(pars.keys()),
                                          values=list(pars.values()),
                                          defaults=list(defaults.values()),
                                          dtypes=list(dtypes.values()),
                                          descr=list(descr.values()))
        self.validate()

    @classmethod
    def from_dict(cls, cfg):
        k = numpy.array([*cfg.keys()])
        parkeys = ['telgridfile', 'sn_clip', 'resln_guess', 'resln_frac_bounds',
                   'pix_shift_bounds', 'maxiter', 'sticky', 'lower', 'upper', 'seed', 'tol',
                   'popsize', 'recombination', 'polish', 'disp']

        badkeys = numpy.array([pk not in parkeys for pk in k])
        if numpy.any(badkeys):
            raise ValueError('{0} not recognized key(s) for TelluricPar.'.format(k[badkeys]))

        kwargs = {}
        for pk in parkeys:
            kwargs[pk] = cfg[pk] if pk in k else None
        return cls(**kwargs)

    def validate(self):
        """
        Check the parameters are valid for the provided method.
        """
        pass
        # JFH add something in here which checks that the recombination value provided is bewteen 0 and 1, although
        # scipy.optimize.differential_evoluiton probalby checks this.


class TellFitPar(ParSet):
    """
    A parameter set holding the arguments for sensitivity function computation using the UV algorithm, see
    sensfunc.SensFuncUV

    For a table with the current keywords, defaults, and descriptions,
    see :ref:`pypeitpar`.
    """

    def __init__(self, objmodel=None, redshift=None, delta_redshift=None, pca_file=None, npca=None, bal_wv_min_max=None,
                 bounds_norm=None, tell_norm_thresh=None, only_orders=None, pca_lower=None, pca_upper=None,
                 star_type=None, star_mag=None, star_ra=None, star_dec=None, mask_abs_lines=None,
                 func=None, model=None, polyorder=None, fit_wv_min_max=None, mask_lyman_a=None,
                 delta_coeff_bounds=None, minmax_coeff_bounds=None, tell_grid=None):

        # Grab the parameter names and values from the function arguments
        args, _, _, values = inspect.getargvalues(inspect.currentframe())
        pars = OrderedDict([(k, values[k]) for k in args[1:]])

        # Initialize the other used specifications for this parameter set
        defaults = OrderedDict.fromkeys(pars.keys())
        dtypes = OrderedDict.fromkeys(pars.keys())
        descr = OrderedDict.fromkeys(pars.keys())

        defaults['tell_grid'] = None
        dtypes['tell_grid'] = str
        descr['tell_grid'] = 'pca pickle file. needed when you use qso_telluric'

        defaults['only_orders'] = None
        dtypes['only_orders'] = int
        descr['only_orders'] = "order number if you only want to fit a single order"

        defaults['objmodel'] = None
        dtypes['objmodel'] = str
        descr['objmodel'] = 'which object model you want to use for telluric fit'

        defaults['redshift'] = 0.0
        dtypes['redshift'] = [int, float]
        descr['redshift'] = 'redshift for your object model'

        ### Start parameters for qso_telluric
        defaults['delta_redshift'] = 0.1
        dtypes['delta_redshift'] = [int, float]
        descr['delta_redshift'] = 'variable redshift range during the fit'

        defaults['pca_file'] = os.path.join(resource_filename('pypeit', 'data/telluric/'),
                                            'qso_pca_1200_3100.pckl')
        dtypes['pca_file'] = str
        descr['pca_file'] = 'pca pickle file. needed when you use qso_telluric'

        defaults['npca'] = 8
        dtypes['npca'] = int
        descr['npca'] = 'Number of pca'

        defaults['bal_wv_min_max'] = None
        dtypes['bal_wv_min_max'] = [list, numpy.ndarray]
        descr['bal_wv_min_max'] = 'Min/max wavelength of broad absorption features. If there are several BAL features, ' \
                            'the format for this mask is [wave_min_bal1, wave_max_bal1,wave_min_bal2, ' \
                            'wave_max_bal2,...]. These masked pixels will be ignored during the fitting.'

        defaults['bounds_norm'] = [0.1, 3.0]
        dtypes['bounds_norm'] = list
        descr['bounds_norm'] = "Normalization bounds for scaling the initial object model"

        defaults['tell_norm_thresh'] = 0.9
        dtypes['tell_norm_thresh'] = [int, float]
        descr['tell_norm_thresh'] = "Threshold of telluric absorption region"

        defaults['pca_lower'] = 1220.0
        dtypes['pca_lower'] = [int, float]
        descr['pca_lower'] = "minimum wavelength for the pca model"

        defaults['pca_upper'] = 3100.0
        dtypes['pca_upper'] = [int, float]
        descr['pca_upper'] = "maximum wavelength for the pca model"

        ### Start parameters for star_telluric
        defaults['star_type'] = None
        dtypes['star_type'] = str
        descr['star_type'] = 'stellar type'

        defaults['star_mag'] = None
        dtypes['star_mag'] = [float, int]
        descr['star_mag'] = 'AB magnitude in V band'

        defaults['star_ra'] = None
        dtypes['star_ra'] = float
        descr['star_ra'] = 'Object right-ascension in decimal deg'

        defaults['star_dec'] = None
        dtypes['star_dec'] = float
        descr['star_dec'] = 'Object declination in decimal deg'

        defaults['mask_abs_lines'] = True
        dtypes['mask_abs_lines'] = bool
        descr['mask_abs_lines'] = 'Mask stellar absorption line?'

        ### parameters for both star_telluric and poly_telluric
        defaults['func'] = 'legendre'
        dtypes['func'] = str
        descr['func'] = 'object polynomial model function'

        defaults['model'] = 'exp'
        dtypes['model'] = str
        descr['model'] = 'different type polynomial model. poly, square, exp corresponding to normal polynomial,'\
                         'squared polynomial, or exponentiated polynomial'

        defaults['polyorder'] = 3
        dtypes['polyorder'] = int
        descr['polyorder'] = "polynomial order for the object model"

        defaults['delta_coeff_bounds'] = [-20.0, 20.0]
        dtypes['delta_coeff_bounds'] = list
        descr['delta_coeff_bounds'] = "Paramters setting the polynomial coefficient bounds for telluric optimization."

        defaults['minmax_coeff_bounds'] = [-5.0, 5.0]
        dtypes['minmax_coeff_bounds'] = list
        descr['minmax_coeff_bounds'] = "Paramters setting the polynomial coefficient bounds for telluric optimization."

        ### Start parameters for poly_telluric
        defaults['fit_wv_min_max'] = None
        dtypes['fit_wv_min_max'] = list
        descr['fit_wv_min_max'] = "Pixels within this mask will be used during the fitting. The format"\
                                   "is the same with bal_wv_min_max, but this mask is good pixel masks."

        defaults['mask_lyman_a'] = True
        dtypes['mask_lyman_a'] = bool
        descr['mask_lyman_a'] = 'Mask the blueward of Lyman-alpha line during the fitting?'


        # Instantiate the parameter set
        super(TellFitPar, self).__init__(list(pars.keys()),
                                          values=list(pars.values()),
                                          defaults=list(defaults.values()),
                                          dtypes=list(dtypes.values()),
                                          descr=list(descr.values()))
        self.validate()

    @classmethod
    def from_dict(cls, cfg):
        k = numpy.array([*cfg.keys()])
        parkeys = ['objmodel','redshift', 'delta_redshift', 'pca_file', 'npca', 'bal_wv_min_max', 'bounds_norm',
                   'tell_norm_thresh', 'only_orders', 'pca_lower', 'pca_upper',
                   'star_type','star_mag','star_ra','star_dec','mask_abs_lines',
                   'func','model','polyorder','fit_wv_min_max','mask_lyman_a',
                   'delta_coeff_bounds','minmax_coeff_bounds','tell_grid']

        badkeys = numpy.array([pk not in parkeys for pk in k])
        if numpy.any(badkeys):
            raise ValueError('{0} not recognized key(s) for TellFitPar.'.format(k[badkeys]))

        kwargs = {}
        for pk in parkeys:
            kwargs[pk] = cfg[pk] if pk in k else None
        return cls(**kwargs)

    def validate(self):
        pass

class ManualExtractionPar(ParSet):
    """
    DEPRECATED!!

    A parameter set holding the arguments for how to perform the
    manual extraction of a spectrum.

    A list of these objects can be included in an instance of
    :class:`ExtractObjectsPar` to perform a set of user-defined
    extractions.

    For an example of how to define a series of manual extractions in
    the pypeit input file, see :ref:`pypeit_file`.

    Args:
        frame (:obj:`str`):
            The name of the fits file for a manual extraction
        spec = List of spectral positions to hand extract
        spat = List of spatial positions to hand extract
        det = List of detectors for hand extraction. This must be a list aligned with spec and spat lists, or a single integer
             which will be used for all members of that list
        fwhm = List of FWHM for hand extraction. This must be a list aligned with spec and spat lists, or a single number which will
             be used for all members of that list'


    """
    def __init__(self, frame=None, spec=None, spat = None, det = None, fwhm = None):

        # Grab the parameter names and values from the function
        # arguments
        args, _, _, values = inspect.getargvalues(inspect.currentframe())
        pars = OrderedDict([(k,values[k]) for k in args[1:]])

        # Initialize the other used specifications for this parameter
        # set
        dtypes = OrderedDict.fromkeys(pars.keys())
        descr = OrderedDict.fromkeys(pars.keys())

        # Fill out parameter specifications.  Only the values that are
        # *not* None (i.e., the ones that are defined) need to be set
        dtypes['frame'] = str
        descr['frame'] = 'The name of the fits file for a manual extraction'

        dtypes['spec'] = [list, float, int]
        descr['spec'] = 'List of spectral positions to hand extract '

        dtypes['spat'] = [list, float, int]
        descr['spat'] = 'List of spatial positions to hand extract '

        dtypes['det'] = [list, int]
        descr['det'] = 'List of detectors for hand extraction. This must be a list aligned with spec and spat lists, or a single integer which will be used for all members of that list.  Negative values indicated negative images.'
        dtypes['fwhm'] = [list, int,float]
        descr['fwhm'] = 'List of FWHM for hand extraction. This must be a list aligned with spec and spat lists, or a single number which will be used for all members of that list'

        # Instantiate the parameter set
        super(ManualExtractionPar, self).__init__(list(pars.keys()),
                                                  values=list(pars.values()),
                                                  dtypes=list(dtypes.values()),
                                                  descr=list(descr.values()))
        self.validate()

    @classmethod
    def from_dict(cls, cfg):
        k = numpy.array([*cfg.keys()])
        parkeys = [ 'frame', 'spec','spat','det','fwhm']

        badkeys = numpy.array([pk not in parkeys for pk in k])
        if numpy.any(badkeys):
            raise ValueError('{0} not recognized key(s) for ManualExtractionPar.'.format(
                                k[badkeys]))

        kwargs = {}
        for pk in parkeys:
            kwargs[pk] = cfg[pk] if pk in k else None
        return cls(**kwargs)

    def validate(self):
        pass


class ReduxPar(ParSet):
    """
    The parameter set used to hold arguments for functionality relevant
    to the overal reduction of the the data.
    
    Critically, this parameter set defines the spectrograph that was
    used to collect the data and the overall pipeline used in the
    reductions.
    
    For a table with the current keywords, defaults, and descriptions,
    see :ref:`pypeitpar`.
    """
    def __init__(self, spectrograph=None, detnum=None, sortroot=None, calwin=None, scidir=None,
                 qadir=None, redux_path=None, ignore_bad_headers=None, slitspatnum=None):

        # Grab the parameter names and values from the function
        # arguments
        args, _, _, values = inspect.getargvalues(inspect.currentframe())
        pars = OrderedDict([(k,values[k]) for k in args[1:]])      # "1:" to skip 'self'

        # Initialize the other used specifications for this parameter
        # set
        defaults = OrderedDict.fromkeys(pars.keys())
        options = OrderedDict.fromkeys(pars.keys())
        dtypes = OrderedDict.fromkeys(pars.keys())
        descr = OrderedDict.fromkeys(pars.keys())

        # Fill out parameter specifications.  Only the values that are
        # *not* None (i.e., the ones that are defined) need to be set
        options['spectrograph'] = ReduxPar.valid_spectrographs()
        dtypes['spectrograph'] = str
        descr['spectrograph'] = 'Spectrograph that provided the data to be reduced.  ' \
                                'Options are: {0}'.format(', '.join(options['spectrograph']))

        dtypes['detnum'] = [int, list]
        descr['detnum'] = 'Restrict reduction to a list of detector indices.' \
                          'This cannot (and should not) be used with slitspatnum. '

        dtypes['slitspatnum'] = [str, list]
        descr['slitspatnum'] = 'Restrict reduction to a set of slit DET:SPAT values (closest slit is used). ' \
                               'Example syntax -- slitspatnum = 1:175,1:205   If you are re-running the code, ' \
                               '(i.e. modifying one slit) you *must* have the precise SPAT_ID index.' \
                               'This cannot (and should not) be used with detnum'

        dtypes['sortroot'] = str
        descr['sortroot'] = 'A filename given to output the details of the sorted files.  If ' \
                            'None, the default is the root name of the pypeit file.  If off, ' \
                            'no output is produced.'

        # TODO: Allow this to apply to each calibration frame type
        defaults['calwin'] = 0
        dtypes['calwin']   = [int, float]
        descr['calwin'] = 'The window of time in hours to search for calibration frames for a ' \
                          'science frame'

        # TODO: Explain what this actually does in the description.
        defaults['ignore_bad_headers'] = False
        dtypes['ignore_bad_headers'] = bool
        descr['ignore_bad_headers'] = 'Ignore bad headers (NOT recommended unless you know it is safe).'

        defaults['scidir'] = 'Science'
        dtypes['scidir'] = str
        descr['scidir'] = 'Directory relative to calling directory to write science files.'

        defaults['qadir'] = 'QA'
        dtypes['qadir'] = str
        descr['qadir'] = 'Directory relative to calling directory to write quality ' \
                         'assessment files.'

        defaults['redux_path'] = os.getcwd()
        dtypes['redux_path'] = str
        descr['redux_path'] = 'Path to folder for performing reductions.  Default is the ' \
                              'current working directory.'

        # Instantiate the parameter set
        super(ReduxPar, self).__init__(list(pars.keys()),
                                        values=list(pars.values()),
                                        defaults=list(defaults.values()),
                                        options=list(options.values()),
                                        dtypes=list(dtypes.values()),
                                        descr=list(descr.values()))
        self.validate()

    @classmethod
    def from_dict(cls, cfg):
        k = numpy.array([*cfg.keys()])

        # Basic keywords
        parkeys = [ 'spectrograph', 'detnum', 'sortroot', 'calwin', 'scidir', 'qadir',
                    'redux_path', 'ignore_bad_headers', 'slitspatnum']

        badkeys = numpy.array([pk not in parkeys for pk in k])
        if numpy.any(badkeys):
            raise ValueError('{0} not recognized key(s) for ReduxPar.'.format(k[badkeys]))

        kwargs = {}
        for pk in parkeys:
            kwargs[pk] = cfg[pk] if pk in k else None
        # Check that detnum and slitspatnum are not both set
        if kwargs['detnum'] is not None and kwargs['slitspatnum'] is not None:
            raise IOError("You cannot set both detnum and slitspatnum!  Causes serious SpecObjs output challenges..")
        # Finish
        return cls(**kwargs)

    @staticmethod
    def valid_spectrographs():
        return defs.pypeit_spectrographs

    def validate(self):
        pass

    
class WavelengthSolutionPar(ParSet):
    """
    The parameter set used to hold arguments for the determination of
    wavelength solution.
    
    For a table with the current keywords, defaults, and descriptions,
    see :ref:`pypeitpar`.
    """
    def __init__(self, reference=None, method=None, echelle=None, ech_fix_format=None,
                 ech_nspec_coeff=None, ech_norder_coeff=None, ech_sigrej=None, lamps=None,
                 sigdetect=None, fwhm=None, reid_arxiv=None,
                 nreid_min=None, cc_thresh=None, cc_local_thresh=None, nlocal_cc=None,
                 rms_threshold=None, match_toler=None, func=None, n_first=None, n_final=None,
                 sigrej_first=None, sigrej_final=None, wv_cen=None, disp=None, numsearch=None,
                 nfitpix=None, IDpixels=None, IDwaves=None, medium=None, frame=None,
                 nsnippet=None):

        # Grab the parameter names and values from the function
        # arguments
        args, _, _, values = inspect.getargvalues(inspect.currentframe())
        pars = OrderedDict([(k,values[k]) for k in args[1:]])

        # Initialize the other used specifications for this parameter
        # set
        defaults = OrderedDict.fromkeys(pars.keys())
        options = OrderedDict.fromkeys(pars.keys())
        dtypes = OrderedDict.fromkeys(pars.keys())
        descr = OrderedDict.fromkeys(pars.keys())

        # Fill out parameter specifications.  Only the values that are
        # *not* None (i.e., the ones that are defined) need to be set

        # TODO JFH Does sky actually do anything?
        # TODO: Only test for 'pixel' is ever used. I.e. 'arc' or 'sky'
        # does not make a difference.
        defaults['reference'] = 'arc'
        options['reference'] = WavelengthSolutionPar.valid_reference()
        dtypes['reference'] = str
        descr['reference'] = 'Perform wavelength calibration with an arc, sky frame.  Use ' \
                             '\'pixel\' for no wavelength solution.'

        defaults['method'] = 'holy-grail'
        options['method'] = WavelengthSolutionPar.valid_methods()
        dtypes['method'] = str
        descr['method'] = 'Method to use to fit the individual arc lines. Most of these methods are now deprecated ' \
                          'as they fail most of the time without significant parameter tweaking. ' \
                          '\'holy-grail\' attempts to get a first guess at line IDs by looking for patterns in the ' \
                          'line locations. It is fully automated and works really well excpet for when it does not' \
                          '\'reidentify\' is now the preferred method, however it requires that an archive of ' \
                          'wavelength solution has been constructed for your instrument/grating combination'' \
                          ''Options are: {0}'.format(', '.join(options['method']))
#        descr['method'] = 'Method to use to fit the individual arc lines.  ' \
#                          '\'fit\' is likely more accurate, but \'simple\' uses a polynomial ' \
#                          'fit (to the log of a gaussian) and is fast and reliable.  ' \
#                          '\'arclines\' uses the arclines python package.' \
#                          'Options are: {0}'.format(', '.join(options['method']))

        # Echelle wavelength calibration stuff
        # TODO: Is this needed? I.e., where do we need this parameter
        # when we don't have access to spectrograph.pypeline?
        defaults['echelle'] = False
        dtypes['echelle'] = bool
        descr['echelle'] = 'Is this an echelle spectrograph? If yes an additional 2-d fit wavelength fit will be performed as a function ' \
                           'of spectral pixel and order number to improve the wavelength solution'

        defaults['ech_nspec_coeff'] = 4
        dtypes['ech_nspec_coeff'] = int
        descr['ech_nspec_coeff'] = 'For echelle spectrographs, order of the final 2d fit to the spectral dimension. ' \
                                   'You should choose this to be the n_final of the fits to the individual orders.'

        defaults['ech_norder_coeff'] = 4
        dtypes['ech_norder_coeff'] = int
        descr['ech_norder_coeff'] = 'For echelle spectrographs, order of the final 2d fit to the order dimension.'

        defaults['ech_sigrej'] = 2.0
        dtypes['ech_sigrej'] = [int,float]
        descr['ech_sigrej'] = 'For echelle spectrographs sigma clipping rejection threshold in 2d fit to spectral and order dimensions'


        # TODO: These needs to be tidied up so we can check for valid lamps. Right now I'm not checking.
        # Force lamps to be a list
        if pars['lamps'] is not None and not isinstance(pars['lamps'], list):
            pars['lamps'] = [pars['lamps']]
        options['lamps'] = None
        #options['lamps'] = WavelengthSolutionPar.valid_lamps()
        dtypes['lamps'] = list
        descr['lamps'] = 'Name of one or more ions used for the wavelength calibration.  Use ' \
                         'None for no calibration.  ' \
                         'Options are: {0}'.format(', '.join(WavelengthSolutionPar.valid_lamps()))


        # ToDo Should this be in counts or ADU? Currently the arcs are in ADU (which actually sort of makes sense here) but the
        # name of the parameter is counts. Perhaps we should just change this to nonlinear_adu or something to avoid confusion.

        # These are the parameters used for arc line detection
        # TODO: Why is this not always defined by the detectors of the
        # spectrograph?
        #defaults['nonlinear_counts'] = None
        #dtypes['nonlinear_counts'] = float
        #descr['nonlinear_counts'] = 'Arc lines above this saturation threshold are not used in wavelength solution fits because they cannot' \
        #                            'be accurately centroided'

        defaults['sigdetect'] = 5.
        dtypes['sigdetect'] =  [int, float, list, numpy.ndarray]
        descr['sigdetect'] = 'Detection threshold for arc lines. This can be a single number or a list/array providing the value for each slit'

        defaults['fwhm'] = 4.
        dtypes['fwhm'] = [int, float]
        descr['fwhm'] = 'Spectral sampling of the arc lines. This is the FWHM of an arcline in *unbinned* pixels.'

        # These are the parameters used for reidentification
        defaults['reid_arxiv']=None
        dtypes['reid_arxiv'] = str
        descr['reid_arxiv'] = 'Name of the archival wavelength solution file that will be used for the wavelength ' \
                              'reidentification if the wavelength solution method = reidentify'

        defaults['nreid_min'] = 1
        dtypes['nreid_min'] = int
        descr['nreid_min'] = 'Minimum number of times that a given candidate reidentified line must be properly matched ' \
                             'with a line in the arxiv to be considered a good reidentification. If there is a lot of ' \
                             'duplication in the arxiv of the spectra in question (i.e. multislit) set this to a number ' \
                             'like 1-4. For echelle this depends on the number of solutions in the arxiv. For fixed format ' \
                             'echelle (ESI, X-SHOOTER, NIRES) set this 1. For an echelle with a tiltable grating, it will ' \
                             'depend on the number of solutions in the arxiv.'

        defaults['nsnippet'] = 2
        dtypes['nsnippet'] = int
        descr['nsnippet'] = 'Number of spectra to chop the arc spectrum into when using the full_template method'

        defaults['cc_thresh'] = 0.70
        dtypes['cc_thresh'] = [float, list, numpy.ndarray]
        descr['cc_thresh'] = 'Threshold for the *global* cross-correlation coefficient between an input spectrum and member ' \
                             'of the archive required to attempt reidentification. Spectra from the archive with a lower ' \
                             'cross-correlation are not used for reidentification. This can be a single number or a list/array providing the value for each slit'

        defaults['cc_local_thresh'] = 0.70
        dtypes['cc_local_thresh'] = float
        descr['cc_local_thresh'] = 'Threshold for the *local* cross-correlation coefficient, evaluated at each reidentified line,  ' \
                                   'between an input spectrum and the shifted and stretched archive spectrum above which a ' \
                                   'line must be to be considered a good line for reidentification. The local cross-correlation ' \
                                   'is evaluated at each candidate reidentified line (using a window of nlocal_cc), and is then ' \
                                   'used to score the the reidentified lines to arrive at the final set of good reidentifications'

        defaults['nlocal_cc'] = 11
        dtypes['nlocal_cc'] = int
        descr['nlocal_cc'] = 'Size of pixel window used for local cross-correlation computation for each arc line. If not ' \
                             'an odd number one will be added to it to make it odd.'

        defaults['ech_fix_format'] = True
        dtypes['ech_fix_format'] = bool
        descr['ech_fix_format'] = 'Is this a fixed format echelle like ESI, X-SHOOTER, or NIRES. If so reidentification ' \
                                  'will assume that each order in the data is aligned with a single order in the reid arxiv'




        # These are the parameters used for the iterative fitting of the arc lines
        defaults['rms_threshold'] = 0.15
        dtypes['rms_threshold'] = [float, list, numpy.ndarray]
        descr['rms_threshold'] = 'Minimum RMS for keeping a slit/order solution. This can be a single number or a list/array providing the value for each slit'

        defaults['match_toler'] = 2.0
        dtypes['match_toler'] = float
        descr['match_toler'] = 'Matching tolerance in pixels when searching for new lines. This is the difference ' \
                               'in pixels between the wavlength assigned to an arc line by an iteration of the wavelength ' \
                               'solution to the wavelength in the line list. This parameter is also used as the matching ' \
                               'tolerance in pixels for a line reidentification. A good line match must match within this ' \
                               'tolerance to the shifted and stretched archive spectrum, and the archive wavelength ' \
                               'solution at this match must be within match_toler dispersion elements from the line in line list.'

        defaults['func'] = 'legendre'
        dtypes['func'] = str
        descr['func'] = 'Function used for wavelength solution fits'

        defaults['n_first'] = 2
        dtypes['n_first'] = int
        descr['n_first'] = 'Order of first guess fit to the wavelength solution.'

        defaults['sigrej_first'] = 2.0
        dtypes['sigrej_first'] = float
        descr['sigrej_first'] = 'Number of sigma for rejection for the first guess to the wavelength solution.'


        defaults['n_final'] = 4
        dtypes['n_final'] = [int, float, list, numpy.ndarray]
        descr['n_final'] = 'Order of final fit to the wavelength solution (there are n_final+1 parameters in the fit). This can be a single number or a list/array providing the value for each slit'


        defaults['sigrej_final'] = 3.0
        dtypes['sigrej_final'] = float
        descr['sigrej_final'] = 'Number of sigma for rejection for the final guess to the wavelength solution.'

        # TODO: Not used
        # Backwards compatibility with basic and semi_brute algorithms
        defaults['wv_cen'] = 0.0
        dtypes['wv_cen'] = float
        descr['wv_cen'] = 'Central wavelength. Backwards compatibility with basic and semi-brute algorithms.'

        defaults['disp'] = 0.0
        dtypes['disp'] = float
        descr['disp'] = 'Dispersion. Backwards compatibility with basic and semi-brute algorithms.'


        defaults['numsearch'] = 20
        dtypes['numsearch'] = int
        descr['numsearch'] = 'Number of brightest arc lines to search for in preliminary ' \
                             'identification'

        defaults['nfitpix'] = 5
        dtypes['nfitpix'] = int
        descr['nfitpix'] = 'Number of pixels to fit when deriving the centroid of the arc ' \
                           'lines (an odd number is best)'

        dtypes['IDpixels'] = [int, float, list]
        descr['IDpixels'] = 'One or more pixels at which to manually identify a line'

        dtypes['IDwaves'] = [int, float, list]
        descr['IDwaves'] = 'Wavelengths of the manually identified lines'

        # TODO: Not used
        defaults['medium'] = 'vacuum'
        options['medium'] = WavelengthSolutionPar.valid_media()
        dtypes['medium'] = str
        descr['medium'] = 'Medium used when wavelength calibrating the data.  ' \
                          'Options are: {0}'.format(', '.join(options['medium']))

        # TODO: What should the default be?  None or 'heliocentric'?
        defaults['frame'] = 'heliocentric'
        options['frame'] = WavelengthSolutionPar.valid_reference_frames()
        dtypes['frame'] = str
        descr['frame'] = 'Frame of reference for the wavelength calibration.  ' \
                         'Options are: {0}'.format(', '.join(options['frame']))

        # Instantiate the parameter set
        super(WavelengthSolutionPar, self).__init__(list(pars.keys()),
                                                    values=list(pars.values()),
                                                    defaults=list(defaults.values()),
                                                    options=list(options.values()),
                                                    dtypes=list(dtypes.values()),
                                                    descr=list(descr.values()))
        self.validate()

    @classmethod
    def from_dict(cls, cfg):
        k = numpy.array([*cfg.keys()])
        parkeys = ['reference', 'method', 'echelle', 'ech_fix_format', 'ech_nspec_coeff',
                   'ech_norder_coeff', 'ech_sigrej', 'lamps', 'sigdetect',
                   'fwhm', 'reid_arxiv', 'nreid_min', 'cc_thresh', 'cc_local_thresh',
                   'nlocal_cc', 'rms_threshold', 'match_toler', 'func', 'n_first','n_final',
                   'sigrej_first', 'sigrej_final', 'wv_cen', 'disp', 'numsearch', 'nfitpix',
                   'IDpixels', 'IDwaves', 'medium', 'frame', 'nsnippet']

        badkeys = numpy.array([pk not in parkeys for pk in k])
        if numpy.any(badkeys):
            raise ValueError('{0} not recognized key(s) for WavelengthSolutionPar.'.format(
                             k[badkeys]))

        kwargs = {}
        for pk in parkeys:
            kwargs[pk] = cfg[pk] if pk in k else None
        return cls(**kwargs)

    @staticmethod
    def valid_reference():
        """
        Return the valid wavelength solution methods.
        """
        return [ 'arc', 'sky', 'pixel' ]

    @staticmethod
    def valid_methods():
        """
        Return the valid wavelength solution methods.
        """
        return [ 'simple', 'semi-brute', 'basic', 'holy-grail', 'identify', 'reidentify', 'full_template']

    @staticmethod
    def valid_lamps():
        """
        Return the valid lamp ions
        """
        return [ 'ArI', 'CdI', 'HgI', 'HeI', 'KrI', 'NeI', 'XeI', 'ZnI', 'ThAr' ]

    @staticmethod
    def valid_media():
        """
        Return the valid media for the wavelength calibration.
        """
        return [ 'vacuum', 'air' ]

    @staticmethod
    def valid_reference_frames():
        """
        Return the valid reference frames for the wavelength calibration
        """
        return [ 'observed', 'heliocentric', 'barycentric' ]

    def validate(self):
        pass


class EdgeTracePar(ParSet):
    """
    Parameters used for slit edge tracing.
    
    For a table with the current keywords, defaults, and descriptions,
    see :ref:`pypeitpar`.
    """
    prefix = 'ETP'  # Prefix for writing parameters to a header is a class attribute
    def __init__(self, filt_iter=None, sobel_mode=None, edge_thresh=None, follow_span=None,
<<<<<<< HEAD
                 det_min_spec_length=None, valid_flux_thresh=None, max_shift_abs=None,
                 max_shift_adj=None, max_spat_error=None, match_tol=None, fit_function=None,
                 fit_order=None, fit_maxdev=None, fit_maxiter=None, fit_niter=None,
                 fit_min_spec_length=None, auto_pca=None, left_right_pca=None, pca_min_edges=None,
                 pca_n=None, pca_var_percent=None, pca_function=None, pca_order=None,
                 pca_sigrej=None, pca_maxrej=None, pca_maxiter=None, smash_range=None,
                 edge_detect_clip=None, trace_median_frac=None, trace_thresh=None,
                 fwhm_uniform=None, niter_uniform=None, fwhm_gaussian=None, niter_gaussian=None,
                 det_buffer=None, max_nudge=None, sync_predict=None, sync_center=None,
                 gap_offset=None, sync_to_edge=None, minimum_slit_length=None,
                 minimum_slit_length_sci=None, length_range=None, minimum_slit_gap=None, clip=None,
                 sync_clip=None, order_match=None, order_offset=None, mask_reg_maxiter=None,
                 mask_reg_maxsep=None, mask_reg_sigrej=None, ignore_alignment=None, pad=None,
                 add_slits=None, rm_slits=None):
=======
                 det_min_spec_length=None, max_shift_abs=None, max_shift_adj=None,
                 max_spat_error=None, match_tol=None, fit_function=None, fit_order=None,
                 fit_maxdev=None, fit_maxiter=None, fit_niter=None, fit_min_spec_length=None,
                 auto_pca=None, left_right_pca=None, pca_min_edges=None, pca_n=None,
                 pca_var_percent=None, pca_function=None, pca_order=None, pca_sigrej=None,
                 pca_maxrej=None, pca_maxiter=None, smash_range=None, edge_detect_clip=None,
                 trace_median_frac=None, trace_thresh=None, fwhm_uniform=None, niter_uniform=None,
                 fwhm_gaussian=None, niter_gaussian=None, det_buffer=None, max_nudge=None,
                 sync_predict=None, sync_center=None, gap_offset=None, sync_to_edge=None,
                 minimum_slit_length=None, minimum_slit_length_sci=None, length_range=None,
                 minimum_slit_gap=None, clip=None, order_match=None, order_offset=None,
                 mask_reg_maxiter=None, mask_reg_maxsep=None, mask_reg_sigrej=None,
                 ignore_alignment=None, pad=None, add_slits=None, rm_slits=None):
>>>>>>> 1b8f4fcf

        # Grab the parameter names and values from the function
        # arguments
        args, _, _, values = inspect.getargvalues(inspect.currentframe())
        pars = OrderedDict([(k,values[k]) for k in args[1:]])      # "1:" to skip 'self'

        # Initialize the other used specifications for this parameter
        # set
        defaults = OrderedDict.fromkeys(pars.keys())
        options = OrderedDict.fromkeys(pars.keys())
        dtypes = OrderedDict.fromkeys(pars.keys())
        descr = OrderedDict.fromkeys(pars.keys())

        # Fill out parameter specifications.  Only the values that are
        # *not* None (i.e., the ones that are defined) need to be set
        defaults['filt_iter'] = 0
        dtypes['filt_iter'] = int
        descr['filt_iter'] = 'Number of median-filtering iterations to perform on sqrt(trace) ' \
                             'image before applying to Sobel filter to detect slit/order edges.'

        defaults['sobel_mode'] = 'nearest'
        options['sobel_mode'] = EdgeTracePar.valid_sobel_modes()
        dtypes['sobel_mode'] = str
        descr['sobel_mode'] = 'Mode for Sobel filtering.  Default is \'nearest\'; note we find' \
                              '\'constant\' works best for DEIMOS.'

        defaults['edge_thresh'] = 20.
        dtypes['edge_thresh'] = [int, float]
        descr['edge_thresh'] = 'Threshold for finding edges in the Sobel-filtered significance' \
                               ' image.'

        defaults['follow_span'] = 20
        dtypes['follow_span'] = int
        descr['follow_span'] = 'In the initial connection of spectrally adjacent edge ' \
                               'detections, this sets the number of previous spectral rows ' \
                               'to consider when following slits forward.'

        # TODO: Allow this to be a list so that it can be detector specific?
        defaults['det_min_spec_length'] = 0.33
        dtypes['det_min_spec_length'] = [int, float]
        descr['det_min_spec_length'] = 'The minimum spectral length (as a fraction of the ' \
                                       'detector size) of a trace determined by direct ' \
                                       'measurements of the detector data (as opposed to what ' \
                                       'should be included in any modeling approach; see '\
                                       'fit_min_spec_length).'
        
        defaults['max_shift_abs'] = 0.5
        dtypes['max_shift_abs'] = [int, float]
        descr['max_shift_abs'] = 'Maximum spatial shift in pixels between an input edge ' \
                                 'location and the recentroided value.'

        defaults['max_shift_adj'] = 0.15
        dtypes['max_shift_adj'] = [int, float]
        descr['max_shift_adj'] = 'Maximum spatial shift in pixels between the edges in ' \
                                 'adjacent spectral positions.'

#        defaults['max_spat_error'] = 0.2
        dtypes['max_spat_error'] = [int, float]
        descr['max_spat_error'] = 'Maximum error in the spatial position of edges in pixels.'

        defaults['match_tol'] = 3.
        dtypes['match_tol'] = [int, float]
        descr['match_tol'] = 'Same-side slit edges below this separation in pixels are ' \
                             'considered part of the same edge.'

        defaults['fit_function'] = 'legendre'
        options['fit_function'] = EdgeTracePar.valid_functions()
        dtypes['fit_function'] = str
        descr['fit_function'] = 'Function fit to edge measurements.  ' \
                                'Options are: {0}'.format(', '.join(options['fit_function']))

        defaults['fit_order'] = 5
        dtypes['fit_order'] = int
        descr['fit_order'] = 'Order of the function fit to edge measurements.'

        defaults['fit_maxdev'] = 5.0
        dtypes['fit_maxdev'] = [int, float]
        descr['fit_maxdev'] = 'Maximum deviation between the fitted and measured edge position ' \
                              'for rejection in spatial pixels.'

        defaults['fit_maxiter'] = 25
        dtypes['fit_maxiter'] = int
        descr['fit_maxiter'] = 'Maximum number of rejection iterations during edge fitting.'

        defaults['fit_niter'] = 1
        dtypes['fit_niter'] = int
        descr['fit_niter'] = 'Number of iterations of re-measuring and re-fitting the edge ' \
                             'data; see :func:`pypeit.core.trace.fit_trace`.'

        # TODO: Allow this to be a list so that it can be detector specific?
        defaults['fit_min_spec_length'] = 0.6
        dtypes['fit_min_spec_length'] = float
        descr['fit_min_spec_length'] = 'Minimum unmasked spectral length of a traced slit edge ' \
                                       'to use in any modeling procedure (polynomial fitting ' \
                                       'or PCA decomposition).'

        defaults['auto_pca'] = True
        dtypes['auto_pca'] = bool
        descr['auto_pca'] = 'During automated tracing, attempt to construct a PCA decomposition ' \
                            'of the traces. When True, the edge traces resulting from the ' \
                            'initial detection, centroid refinement, and polynomial fitting ' \
                            'must meet a set of criteria for performing the pca; see ' \
                            ':func:`pypeit.edgetrace.EdgeTraceSet.can_pca`.  If False, the ' \
                            '``sync_predict`` parameter *cannot* be set to ``pca``; if it is ' \
                            'not, the value is set to ``nearest`` and a warning is issued when ' \
                            'validating the parameter set.'

        defaults['left_right_pca'] = False
        dtypes['left_right_pca'] = bool
        descr['left_right_pca'] = 'Construct a PCA decomposition for the left and right traces ' \
                                  'separately.  This can be important for cross-dispersed ' \
                                  'echelle spectrographs (e.g., Keck-NIRES)'

        defaults['pca_min_edges'] = 4
        dtypes['pca_min_edges'] = int
        descr['pca_min_edges'] = 'Minimum number of edge traces required to perform a PCA '\
                                 'decomposition of the trace form.  If left_right_pca is True, ' \
                                 'this minimum applies to the number of left and right traces '\
                                 'separately.'

        dtypes['pca_n'] = int
        descr['pca_n'] = 'The number of PCA components to keep, which must be less than the ' \
                         'number of detected traces.  If not provided, determined by ' \
                         'calculating the minimum number of components required to explain a ' \
                         'given percentage of variance in the edge data; see `pca_var_percent`.'
            
        defaults['pca_var_percent'] = 99.8
        dtypes['pca_var_percent'] = [int, float]
        descr['pca_var_percent'] = 'The percentage (i.e., not the fraction) of the variance in ' \
                                   'the edge data accounted for by the PCA used to truncate ' \
                                   'the number of PCA coefficients to keep (see `pca_n`).  ' \
                                   'Ignored if `pca_n` is provided directly.'
        
        defaults['pca_function'] = 'polynomial'
        dtypes['pca_function'] = str
        options['pca_function'] = EdgeTracePar.valid_functions()
        descr['pca_function'] = 'Type of function fit to the PCA coefficients for each ' \
                                'component.  Options are: {0}'.format(
                                    ', '.join(options['pca_function']))
        
        defaults['pca_order'] = 2
        dtypes['pca_order'] = int
        descr['pca_order'] = 'Order of the function fit to the PCA coefficients.'
        
        defaults['pca_sigrej'] = [2., 2.]
        dtypes['pca_sigrej'] = [int, float, list]
        descr['pca_sigrej'] = 'Sigma rejection threshold for fitting PCA components. Individual ' \
                              'numbers are used for both lower and upper rejection. A list of ' \
                              'two numbers sets these explicitly (e.g., [2., 3.]).'

        defaults['pca_maxrej'] = 1
        dtypes['pca_maxrej'] = int
        descr['pca_maxrej'] = 'Maximum number of PCA coefficients rejected during a given fit ' \
                              'iteration.'

        defaults['pca_maxiter'] = 25
        dtypes['pca_maxiter'] = int
        descr['pca_maxiter'] = 'Maximum number of rejection iterations when fitting the PCA ' \
                               'coefficients.'

        defaults['smash_range'] = [0., 1.]
        dtypes['smash_range'] = list
        descr['smash_range'] = 'Range of the slit in the spectral direction (in fractional ' \
                               'units) to smash when searching for slit edges.  If the ' \
                               'spectrum covers only a portion of the image, use that range.'

        # TODO: Does this still need to be different from `edge_thresh`?
        dtypes['edge_detect_clip'] = [int, float]
        descr['edge_detect_clip'] = 'Sigma clipping level for peaks detected in the collapsed, ' \
                                    'Sobel-filtered significance image.'

        dtypes['trace_median_frac'] = [int, float]
        descr['trace_median_frac'] = 'After detection of peaks in the rectified Sobel-filtered ' \
                                     'image and before refitting the edge traces, the rectified ' \
                                     'image is median filtered with a kernel width of ' \
                                     '`trace_median_frac*nspec` along the spectral dimension.'
        
        dtypes['trace_thresh'] = [int, float]
        descr['trace_thresh'] = 'After rectification and median filtering of the Sobel-filtered ' \
                                'image (see `trace_median_frac`), values in the median-filtered ' \
                                'image *below* this threshold are masked in the refitting of ' \
                                'the edge trace data.  If None, no masking applied.'

        defaults['fwhm_uniform'] = 3.0
        dtypes['fwhm_uniform'] = [int, float]
        descr['fwhm_uniform'] = 'The `fwhm` parameter to use when using uniform weighting in ' \
                                ':func:`pypeit.core.trace.fit_trace` when refining the PCA ' \
                                'predictions of edges.  See description of ' \
                                ':func:`pypeit.core.trace.peak_trace`.'

        defaults['niter_uniform'] = 9
        dtypes['niter_uniform'] = int
        descr['niter_uniform'] = 'The number of iterations of ' \
                                 ':func:`pypeit.core.trace.fit_trace` to use when using ' \
                                 'uniform weighting.'

        defaults['fwhm_gaussian'] = 3.0
        dtypes['fwhm_gaussian'] = [int, float]
        descr['fwhm_gaussian'] = 'The `fwhm` parameter to use when using Gaussian weighting in ' \
                                 ':func:`pypeit.core.trace.fit_trace` when refining the PCA ' \
                                 'predictions of edges.  See description ' \
                                 ':func:`pypeit.core.trace.peak_trace`.'

        defaults['niter_gaussian'] = 6
        dtypes['niter_gaussian'] = int
        descr['niter_gaussian'] = 'The number of iterations of ' \
                                  ':func:`pypeit.core.trace.fit_trace` to use when using ' \
                                  'Gaussian weighting.'

        defaults['det_buffer'] = 5
        dtypes['det_buffer'] = int
        descr['det_buffer'] = 'The minimum separation between the detector edges and a slit ' \
                              'edge for any added edge traces.  Must be positive.'

#        defaults['max_nudge'] = 100
        dtypes['max_nudge'] = int
        descr['max_nudge'] = 'If parts of any (predicted) trace fall off the detector edge, ' \
                             'allow them to be nudged away from the detector edge up to and ' \
                             'including this maximum number of pixels.  If None, no limit is ' \
                             'set; otherwise should be 0 or larger.'

        defaults['sync_predict'] = 'pca'
        options['sync_predict'] = EdgeTracePar.valid_predict_modes()
        dtypes['sync_predict'] = str
        descr['sync_predict'] = 'Mode to use when predicting the form of the trace to insert.  ' \
                                'Use `pca` to use the PCA decomposition or `nearest` to ' \
                                'reproduce the shape of the nearest trace.'
                      
        defaults['sync_center'] = 'median'
        options['sync_center'] = EdgeTracePar.valid_center_modes()
        dtypes['sync_center'] = str
        descr['sync_center'] = 'Mode to use for determining the location of traces to insert.  ' \
                               'Use `median` to use the median of the matched left and right ' \
                               'edge pairs, `nearest` to use the length of the nearest slit, ' \
                               'or `gap` to offset by a fixed gap width from the next slit edge.'

        defaults['gap_offset'] = 5.
        dtypes['gap_offset'] = [int, float]
        descr['gap_offset'] = 'Offset (pixels) used for the slit edge gap width when inserting ' \
                              'slit edges (see `sync_center`) or when nudging predicted slit ' \
                              'edges to avoid slit overlaps.  This should be larger than ' \
                              '`minimum_slit_gap` when converted to arcseconds.'
        
        defaults['sync_to_edge'] = True
        dtypes['sync_to_edge'] = bool
        descr['sync_to_edge'] = 'If adding a first left edge or a last right edge, ignore ' \
                                '`center_mode` for these edges and place them at the edge of ' \
                                'the detector (with the relevant shape).'

#        defaults['minimum_slit_length'] = 6.
        dtypes['minimum_slit_length'] = [int, float]
        descr['minimum_slit_length'] = 'Minimum slit length in arcsec.  Slit lengths are ' \
                                       'determined by the median difference between the left ' \
                                       'and right edge locations for the unmasked trace ' \
                                       'locations.  This is used to identify traces that are ' \
                                       '*erroneously* matched together to form slits.  Short ' \
                                       'slits are expected to be ignored or removed (see ' \
                                       ' ``clip``).  If None, no minimum slit length applied.'

        dtypes['minimum_slit_length_sci'] = [int, float]
        descr['minimum_slit_length_sci'] = 'Minimum slit length in arcsec for a science slit.  ' \
                                       'Slit lengths are determined by the median difference ' \
                                       'between the left and right edge locations for the ' \
                                       'unmasked trace locations.  Used in combination with ' \
                                       '``minimum_slit_length``, this parameter is used to ' \
                                       'identify box or alignment slits; i.e., those slits ' \
                                       'that are shorter than ``minimum_slit_length_sci`` but ' \
                                       'larger than ``minimum_slit_length`` are box/alignment ' \
                                       'slits.  Box slits are *never* removed (see ``clip``), ' \
                                       'but no spectra are extracted from them.  If None, no ' \
                                       'minimum science slit length is applied.'

#        defaults['length_range'] = 0.3
        dtypes['length_range'] = [int, float]
        descr['length_range'] = 'Allowed range in slit length compared to the median slit ' \
                                'length.  For example, a value of 0.3 means that slit lengths ' \
                                'should not vary more than 30%.  Relatively shorter or longer ' \
                                'slits are masked or clipped.  Most useful for echelle or ' \
                                'multi-slit data where the slits should have similar or ' \
                                'identical lengths.'

        # TODO: Define this in pixels instead of arcsec?
        dtypes['minimum_slit_gap'] = [int, float]
        descr['minimum_slit_gap'] = 'Minimum slit gap in arcsec.  Gaps between slits are ' \
                                    'determined by the median difference between the right ' \
                                    'and left edge locations of adjacent slits.  Slits with ' \
                                    'small gaps are merged by removing the intervening traces.' \
                                    'If None, no minimum slit gap is applied.  This should be ' \
                                    'smaller than `gap_offset` when converted to pixels.'

        defaults['clip'] = True
        dtypes['clip'] = bool
        descr['clip'] = 'Remove traces flagged as bad, instead of only masking them.  This ' \
                        'is currently only used by ' \
                        ':func:`~pypeit.edgetrace.EdgeTraceSet.centroid_refine`.'

        dtypes['order_match'] = [int, float]
        descr['order_match'] = 'For echelle spectrographs, this is the tolerance allowed for ' \
                               'matching identified "slits" to echelle orders. Must be in ' \
                               'the fraction of the detector spatial scale (i.e., a value of ' \
                               '0.05 means that the order locations must be within 5% of the ' \
                               'expected value).  If None, no limit is used.'

        dtypes['order_offset'] = [int, float]
        descr['order_offset'] = 'Offset to introduce to the expected order positions to improve ' \
                                'the match for this specific data. This is an additive offset ' \
                                'to the measured slit positions; i.e., this should minimize the ' \
                                'difference between the expected order positions and ' \
                                '``self.slit_spatial_center() + offset``. Must be in the ' \
                                'fraction of the detector spatial scale. If None, no offset ' \
                                'is applied.'

        dtypes['order_match'] = [int, float]
        descr['order_match'] = 'For echelle spectrographs, this is the tolerance allowed for ' \
                               'matching identified "slits" to echelle orders. Must be in ' \
                               'the fraction of the detector spatial scale (i.e., a value of ' \
                               '0.05 means that the order locations must be within 5% of the ' \
                               'expected value).  If None, no limit is used.'

        dtypes['order_offset'] = [int, float]
        descr['order_offset'] = 'Offset to introduce to the expected order positions to improve ' \
                                'the match for this specific data. This is an additive offset ' \
                                'to the measured slit positions; i.e., this should minimize the ' \
                                'difference between the expected order positions and ' \
                                '``self.slit_spatial_center() + offset``. Must be in the ' \
                                'fraction of the detector spatial scale. If None, no offset ' \
                                'is applied.'

        # TODO: Make these mask registration parameters a separate
        # (nested) parameter set? Would making saving the paramters to
        # the master file header annoying ...
        dtypes['mask_reg_maxiter'] = int
        descr['mask_reg_maxiter'] = 'Maximum number of fit iterations to perform for ' \
                                    'registering slit-mask design and trace locations. If None, ' \
                                    'rejection iterations are performed until no points are ' \
                                    'rejected. If 1, only a single fit is performed without any ' \
                                    'rejection.'

        dtypes['mask_reg_maxsep'] = [int, float]
        descr['mask_reg_maxsep'] = 'Maximum allowed separation between the calibrated ' \
                                   'coordinates of the designed slit position in pixels and the ' \
                                   'matched trace. If None, rejection is done iteratively using ' \
                                   'sigma clipping.  See mask_reg_sigrej.'
        
        defaults['mask_reg_sigrej'] = 5
        dtypes['mask_reg_sigrej'] = [int, float]
        descr['mask_reg_sigrej'] = 'Number of sigma for sigma-clipping during rejection ' \
                                   'iterations during the slit-mask design registration. If ' \
                                   'None, uses default set by `astropy.stats.sigma_clipped_stats`.'

        defaults['ignore_alignment'] = False
        dtypes['ignore_alignment'] = bool
        descr['ignore_alignment'] = 'Ignore any slit-mask designs identified as alignment slits.'

#        # Force trim to be a tuple
#        if pars['trim'] is not None and not isinstance(pars['trim'], tuple):
#            try:
#                pars['trim'] = tuple(pars['trim'])
#            except:
#                raise TypeError('Could not convert provided trim to a tuple.')
#        defaults['trim'] = (0,0)
#        dtypes['trim'] = tuple
#        descr['trim'] = 'How much to trim off each edge of each slit.  Each number should be 0 ' \
#                        'or positive'

        # TODO: Describe better where and how this is used.  It's not
        # actually used in the construction of the nominal slit edges,
        # but only in subsequent use of the slits (e.g., flat-fielding)
        defaults['pad'] = 0
        dtypes['pad'] = int
        descr['pad'] = 'Integer number of pixels to consider beyond the slit edges when ' \
                       'selecting pixels that are \'on\' the slit.'

#        defaults['single'] = []
#        dtypes['single'] = list
#        descr['single'] = 'Add a single, user-defined slit based on its location on each ' \
#                          'detector.  Syntax is a list of values, 2 per detector, that define ' \
#                          'the slit according to column values.  The second value (for the ' \
#                          'right edge) must be greater than 0 to be applied.  LRISr example: ' \
#                          'setting single = -1, -1, 7, 295 means the code will skip the ' \
#                          'user-definition for the first detector but adds one for the second. ' \
#                          ' None means no user-level slits defined.'

        dtypes['add_slits'] = [str, list]
        descr['add_slits'] = 'Add one or more user-defined slits.  The syntax to define a ' \
                             'slit to add is: \'det:spec:spat_left:spat_right\' where ' \
                             'det=detector, spec=spectral pixel, spat_left=spatial pixel of ' \
                             'left slit boundary, and spat_righ=spatial pixel of right slit ' \
                             'boundary.  For example, \'2:2000:2121:2322,3:2000:1201:1500\' ' \
                             'will add a slit to detector 2 passing through spec=2000 ' \
                             'extending spatially from 2121 to 2322 and another on detector 3 ' \
                             'at spec=2000 extending from 1201 to 1500.'

        dtypes['rm_slits'] = [str, list]
        descr['rm_slits'] = 'Remove one or more user-specified slits.  The syntax used to ' \
                            'define a slit to remove is: \'det:spec:spat\' where det=detector, ' \
                            'spec=spectral pixel, spat=spatial pixel.  For example, ' \
                            '\'2:2000:2121,3:2000:1500\' will remove the slit on detector 2 ' \
                            'that contains pixel (spat,spec)=(2000,2121) and on detector 3 ' \
                            'that contains pixel (2000,2121).'

        # Instantiate the parameter set
        super(EdgeTracePar, self).__init__(list(pars.keys()), values=list(pars.values()),
                                           defaults=list(defaults.values()),
                                           options=list(options.values()),
                                           dtypes=list(dtypes.values()),
                                           descr=list(descr.values()))
        self.validate()

    @classmethod
    def from_dict(cls, cfg):
        # TODO Please provide docs
        k = numpy.array([*cfg.keys()])
        parkeys = ['filt_iter', 'sobel_mode', 'edge_thresh', 'follow_span', 'det_min_spec_length',
<<<<<<< HEAD
                   'valid_flux_thresh', 'max_shift_abs', 'max_shift_adj', 'max_spat_error',
                   'match_tol', 'fit_function', 'fit_order', 'fit_maxdev', 'fit_maxiter',
                   'fit_niter', 'fit_min_spec_length', 'auto_pca', 'left_right_pca',
                   'pca_min_edges', 'pca_n', 'pca_var_percent', 'pca_function', 'pca_order',
                   'pca_sigrej', 'pca_maxrej', 'pca_maxiter', 'smash_range', 'edge_detect_clip',
                   'trace_median_frac', 'trace_thresh', 'fwhm_uniform', 'niter_uniform',
                   'fwhm_gaussian', 'niter_gaussian', 'det_buffer', 'max_nudge', 'sync_predict',
                   'sync_center', 'gap_offset', 'sync_to_edge', 'minimum_slit_length',
                   'minimum_slit_length_sci', 'length_range', 'minimum_slit_gap', 'clip',
                   'sync_clip', 'order_match', 'order_offset', 'mask_reg_maxiter',
                   'mask_reg_maxsep', 'mask_reg_sigrej', 'ignore_alignment', 'pad', 'add_slits',
                   'rm_slits']
=======
                   'max_shift_abs', 'max_shift_adj', 'max_spat_error', 'match_tol', 'fit_function',
                   'fit_order', 'fit_maxdev', 'fit_maxiter', 'fit_niter', 'fit_min_spec_length',
                   'auto_pca', 'left_right_pca', 'pca_min_edges', 'pca_n', 'pca_var_percent',
                   'pca_function', 'pca_order', 'pca_sigrej', 'pca_maxrej', 'pca_maxiter',
                   'smash_range', 'edge_detect_clip', 'trace_median_frac', 'trace_thresh',
                   'fwhm_uniform', 'niter_uniform', 'fwhm_gaussian', 'niter_gaussian',
                   'det_buffer', 'max_nudge', 'sync_predict', 'sync_center', 'gap_offset',
                   'sync_to_edge', 'minimum_slit_length', 'minimum_slit_length_sci',
                   'length_range', 'minimum_slit_gap', 'clip', 'order_match', 'order_offset',
                   'mask_reg_maxiter', 'mask_reg_maxsep', 'mask_reg_sigrej', 'ignore_alignment',
                   'pad', 'add_slits', 'rm_slits']
>>>>>>> 1b8f4fcf

        badkeys = numpy.array([pk not in parkeys for pk in k])
        if numpy.any(badkeys):
            raise ValueError('{0} not recognized key(s) for EdgeTracePar.'.format(k[badkeys]))

        kwargs = {}
        for pk in parkeys:
            kwargs[pk] = cfg[pk] if pk in k else None
        return cls(**kwargs)

    @staticmethod
    def valid_functions():
        """
        Return the list of valid functions to use for slit tracing.
        """
        return ['polynomial', 'legendre', 'chebyshev']

    @staticmethod
    def valid_sobel_modes():
        """Return the valid sobel modes."""
        return ['nearest', 'constant']

    @staticmethod
    def valid_predict_modes():
        """Return the valid trace prediction modes."""
        return ['pca', 'nearest']

    @staticmethod
    def valid_center_modes():
        """Return the valid center prediction modes."""
        return ['median', 'nearest', 'gap']

    def validate(self):
        """Validate the parameter set."""
        if not self['auto_pca'] and self['sync_predict'] == 'pca':
            warnings.warn('sync_predict cannot be pca if auto_pca is False.  Setting to nearest.')
            self['sync_predict'] = 'nearest'


class WaveTiltsPar(ParSet):
    """
    The parameter set used to hold arguments for tracing the
    monochromatic tilt along the slit.
    
    For a table with the current keywords, defaults, and descriptions,
    see :ref:`pypeitpar`.

    .. todo::
        Changed to reflect wavetilts.py settings.  Was `yorder`
        previously `disporder`?  If so, I think I prefer the generality
        of `disporder`...
    """
    def __init__(self, idsonly=None, tracethresh=None, sig_neigh=None, nfwhm_neigh=None,
                 maxdev_tracefit=None, sigrej_trace=None, spat_order=None, spec_order=None,
                 func2d=None, maxdev2d=None, sigrej2d=None, rm_continuum=None, cont_rej=None,
                 minmax_extrap=None):

        # Grab the parameter names and values from the function
        # arguments
        args, _, _, values = inspect.getargvalues(inspect.currentframe())
        pars = OrderedDict([(k,values[k]) for k in args[1:]])      # "1:" to skip 'self'

        # Initialize the other used specifications for this parameter
        # set
        defaults = OrderedDict.fromkeys(pars.keys())
        options = OrderedDict.fromkeys(pars.keys())
        dtypes = OrderedDict.fromkeys(pars.keys())
        descr = OrderedDict.fromkeys(pars.keys())

        # Fill out parameter specifications.  Only the values that are
        # *not* None (i.e., the ones that are defined) need to be set

        #maxdev_tracefit = 1.0,
        #sigrej_trace = 3.0, max_badpix_frac = 0.20, tcrude_nave = 5,
        #npca = 1, coeff_npoly_pca = 1, sigrej_pca = 2.0,

        defaults['idsonly'] = False
        dtypes['idsonly'] = bool
        descr['idsonly'] = 'Only use the arc lines that have an identified wavelength to trace ' \
                           'tilts (CURRENTLY NOT USED!)'

        defaults['tracethresh'] = 20.
        dtypes['tracethresh'] = [int, float, list, numpy.ndarray]
        descr['tracethresh'] = 'Significance threshold for arcs to be used in tracing wavelength tilts. ' \
                               'This can be a single number or a list/array providing the value for each slit/order.'


        defaults['sig_neigh'] = 10.
        dtypes['sig_neigh'] = [int, float]
        descr['sig_neigh'] = 'Significance threshold for arcs to be used in line identification for the purpose of identifying neighboring lines.' \
                             'The tracethresh parameter above determines the significance threshold of lines that will be traced, but these lines' \
                             ' must be at least nfwhm_neigh fwhm away from neighboring lines. This parameter determines the significance above which' \
                             ' a line must be to be considered a possible colliding neighbor. A low value of sig_neigh will result in an overall' \
                             ' larger number of lines, which will result in more lines above tracethresh getting rejected'

        defaults['nfwhm_neigh'] = 3.0
        dtypes['nfwhm_neigh'] = [int, float]
        descr['nfwhm_neigh'] = 'Required separation between neighboring arc lines for them to be considered for tilt tracing in units of the ' \
                               'the spectral fwhm (see wavelength parset where fwhm is defined)'

        defaults['maxdev_tracefit'] = 0.2
        dtypes['maxdev_tracefit'] = [int, float]
        descr['maxdev_tracefit'] = 'Maximum absolute deviation (in units of fwhm) for the legendre polynomial fits to individual ' \
                                   'arc line tilt fits during iterative trace fitting (flux weighted, then gaussian weighted)'

        defaults['sigrej_trace'] = 3.0
        dtypes['sigrej_trace'] = [int, float]
        descr['sigrej_trace'] = 'Outlier rejection significance to determine which traced arc lines should be included in the global fit'

        defaults['spat_order'] = 3
        dtypes['spat_order'] = [int, float, list, numpy.ndarray]
        descr['spat_order'] = 'Order of the legendre polynomial to be fit to the the tilt of an arc line. This parameter determines' \
                              'both the orer of the *individual* arc line tilts, as well as the order of the spatial direction of the' \
                              '2d legendre polynomial (spatial, spectral) that is fit to obtain a global solution for the tilts across the' \
                              'slit/order. This can be a single number or a list/array providing the value for each slit'

        defaults['spec_order'] = 4
        dtypes['spec_order'] = [int, float, list, numpy.ndarray]
        descr['spec_order'] = 'Order of the spectral direction of the 2d legendre polynomial (spatial, spectral) that is ' \
                              'fit to obtain a global solution for the tilts across the slit/order. ' \
                              'This can be a single number or a list/array providing the value for each slit'


        defaults['minmax_extrap'] = [150., 1000.]
        dtypes['minmax_extrap'] = [list, numpy.ndarray]
        descr['minmax_extrap'] = 'Sets how far below the last measured tilt line is extrapolated in tracewave.fit_tilts()'

        defaults['func2d'] = 'legendre2d'
        dtypes['func2d'] = str
        descr['func2d'] = 'Type of function for 2D fit'

        defaults['maxdev2d'] = 0.25
        dtypes['maxdev2d'] = [int, float]
        descr['maxdev2d'] = 'Maximum absolute deviation (in units of fwhm) rejection threshold used to determines which pixels in global 2d fits to ' \
                            'arc line tilts are rejected because they deviate from the model by more than this value'

        defaults['sigrej2d'] = 3.0
        dtypes['sigrej2d'] = [int, float]
        descr['sigrej2d'] = 'Outlier rejection significance determining which pixels on a fit to an arc line tilt ' \
                            'are rejected by the global 2D fit'

        defaults['rm_continuum'] = False
        dtypes['rm_continuum'] = bool
        descr['rm_continuum'] = 'Before tracing the line center at each spatial position, ' \
                                'remove any low-order continuum in the 2D spectra.'

        # TODO: Replace these with relevant parameters from
        # arc.iter_continuum
#        defaults['cont_function'] = 'legendre'
#        dtypes['cont_function'] = str
#        descr['cont_function'] = 'Function type used to fit the continuum to be removed.'
#
#        defaults['cont_order'] = 3
#        dtypes['cont_order'] = int
#        descr['cont_order'] = 'Order of the function used to fit the continuum to be removed.'

        defaults['cont_rej'] = [3, 1.5]
        dtypes['cont_rej'] = [int, float, list, numpy.ndarray]
        descr['cont_rej'] = 'The sigma threshold for rejection.  Can be a single number or two ' \
                            'numbers that give the low and high sigma rejection, respectively.'

        # Right now this is not used the fits are hard wired to be legendre for the individual fits.
        #defaults['function'] = 'legendre'
        # TODO: Allowed values?
        #dtypes['function'] = str
        #descr['function'] = 'Type of function for arc line fits'

        #defaults['yorder'] = 4
        #dtypes['yorder'] = int
        #descr['yorder'] = 'Order of the polynomial function to be used to fit the tilts ' \
        #                  'along the y direction.'


        #defaults['method'] = 'spca'
        #options['method'] = WaveTiltsPar.valid_methods()
        #dtypes['method'] = str
        #descr['method'] = 'Method used to trace the tilt of the slit along an order.  ' \
        #                  'Options are: {0}'.format(', '.join(options['method']))

        # TODO: Need to add checks that check params against method
        #defaults['params'] = [ 1, 1, 0 ]
        #dtypes['params'] = [ int, list ]
        #descr['params'] = 'Parameters to use for the provided method.  TODO: Need more explanation'

        # Instantiate the parameter set
        super(WaveTiltsPar, self).__init__(list(pars.keys()),
                                           values=list(pars.values()),
                                           defaults=list(defaults.values()),
                                           options=list(options.values()),
                                           dtypes=list(dtypes.values()),
                                           descr=list(descr.values()))
        self.validate()

    @classmethod
    def from_dict(cls, cfg):
        k = numpy.array([*cfg.keys()])
        parkeys = ['idsonly', 'tracethresh', 'sig_neigh', 'maxdev_tracefit', 'sigrej_trace',
                   'nfwhm_neigh', 'spat_order', 'spec_order', 'func2d', 'maxdev2d', 'sigrej2d',
                   'rm_continuum', 'cont_rej', 'minmax_extrap'] #'cont_function', 'cont_order',

        badkeys = numpy.array([pk not in parkeys for pk in k])
        if numpy.any(badkeys):
            raise ValueError('{0} not recognized key(s) for WaveTiltsPar.'.format(k[badkeys]))

        kwargs = {}
        for pk in parkeys:
            kwargs[pk] = cfg[pk] if pk in k else None
        return cls(**kwargs)


    def validate(self):
        if hasattr(self.data['cont_rej'], '__len__'):
            if len(self.data['cont_rej']) != 2:
                raise ValueError('Continuum rejection threshold must be a single number or a '
                                 'two-element list/array.')

    #@staticmethod
    #def valid_methods():
    #    """
    #    Return the valid methods to use for tilt tracing.
    #    """
    #    return [ 'pca', 'spca', 'spline', 'interp', 'perp', 'zero' ]

#    def validate(self):
#        # Convert param to list
#        if isinstance(self.data['params'], int):
#            self.data['params'] = [self.data['params']]
#        pass


class ReducePar(ParSet):
    """
    The parameter set used to hold arguments for sky subtraction, object
    finding and extraction in the Reduce class

    For a table with the current keywords, defaults, and descriptions,
    see :ref:`pypeitpar`.
    """

    def __init__(self, findobj=None, skysub=None, extraction=None, cube=None, trim_edge=None):

        # Grab the parameter names and values from the function
        # arguments
        args, _, _, values = inspect.getargvalues(inspect.currentframe())
        pars = OrderedDict([(k, values[k]) for k in args[1:]])  # "1:" to skip 'self'

        # Initialize the other used specifications for this parameter
        # set
        defaults = OrderedDict.fromkeys(pars.keys())
        options = OrderedDict.fromkeys(pars.keys())
        dtypes = OrderedDict.fromkeys(pars.keys())
        descr = OrderedDict.fromkeys(pars.keys())

        # Fill out parameter specifications.  Only the values that are
        # *not* None (i.e., the ones that are defined) need to be set
        defaults['findobj'] = FindObjPar()
        dtypes['findobj'] = [ ParSet, dict ]
        descr['findobj'] = 'Parameters for the find object and tracing algorithms'

        defaults['skysub'] = SkySubPar()
        dtypes['skysub'] = [ ParSet, dict ]
        descr['skysub'] = 'Parameters for sky subtraction algorithms'

        defaults['extraction'] = ExtractionPar()
        dtypes['extraction'] = [ ParSet, dict ]
        descr['extraction'] = 'Parameters for extraction algorithms'

        defaults['cube'] = CubePar()
        dtypes['cube'] = [ ParSet, dict ]
        descr['cube'] = 'Parameters for cube generation algorithms'

        defaults['trim_edge'] = [0, 0]
        dtypes['trim_edge'] = list
        descr['trim_edge'] = 'Trim the slit by this number of pixels left/right when performing sky sub'

        # Instantiate the parameter set
        super(ReducePar, self).__init__(list(pars.keys()),
                                             values=list(pars.values()),
                                             defaults=list(defaults.values()),
                                             options=list(options.values()),
                                             dtypes=list(dtypes.values()),
                                             descr=list(descr.values()))
        self.validate()

    @classmethod
    def from_dict(cls, cfg):
        k = numpy.array([*cfg.keys()])

        allkeys = ['findobj', 'skysub', 'extraction', 'cube', 'trim_edge']
        badkeys = numpy.array([pk not in allkeys for pk in k])
        if numpy.any(badkeys):
            raise ValueError('{0} not recognized key(s) for ReducePar.'.format(k[badkeys]))

        kwargs = {}
        # Keywords that are ParSets
        pk = 'findobj'
        kwargs[pk] = FindObjPar.from_dict(cfg[pk]) if pk in k else None
        pk = 'skysub'
        kwargs[pk] = SkySubPar.from_dict(cfg[pk]) if pk in k else None
        pk = 'extraction'
        kwargs[pk] = ExtractionPar.from_dict(cfg[pk]) if pk in k else None
        pk = 'cube'
        kwargs[pk] = CubePar.from_dict(cfg[pk]) if pk in k else None

        return cls(**kwargs)

    def validate(self):
        pass


class FindObjPar(ParSet):
    """
    The parameter set used to hold arguments for functionality relevant
    to finding and tracing objects.

    For a table with the current keywords, defaults, and descriptions,
    see :ref:`pypeitpar`.
    """

    def __init__(self, trace_npoly=None, sig_thresh=None, find_trim_edge=None, find_cont_fit=None,
                 find_npoly_cont=None, find_maxdev=None, find_extrap_npoly=None, maxnumber=None,
                 find_fwhm=None, ech_find_max_snr=None, ech_find_min_snr=None,
                 ech_find_nabove_min_snr=None, skip_second_find=None):
        # Grab the parameter names and values from the function
        # arguments
        args, _, _, values = inspect.getargvalues(inspect.currentframe())
        pars = OrderedDict([(k, values[k]) for k in args[1:]])  # "1:" to skip 'self'

        # Initialize the other used specifications for this parameter
        # set
        defaults = OrderedDict.fromkeys(pars.keys())
        options = OrderedDict.fromkeys(pars.keys())
        dtypes = OrderedDict.fromkeys(pars.keys())
        descr = OrderedDict.fromkeys(pars.keys())

        # Fill out parameter specifications.  Only the values that are
        # *not* None (i.e., the ones that are defined) need to be set
        defaults['trace_npoly'] = 5
        dtypes['trace_npoly'] = int
        descr['trace_npoly'] = 'Order of legendre polynomial fits to object traces.'

        defaults['maxnumber'] = 10
        dtypes['maxnumber'] = int
        descr['maxnumber'] = 'Maximum number of objects to extract in a science frame.  Use ' \
                             'None for no limit.'

        defaults['sig_thresh'] = 10.0
        dtypes['sig_thresh'] = [int, float]
        descr['sig_thresh'] = 'Significance threshold for object finding.'

        defaults['find_trim_edge'] = [5,5]
        dtypes['find_trim_edge'] = list
        descr['find_trim_edge'] = 'Trim the slit by this number of pixels left/right before finding objects'

        defaults['find_cont_fit'] = True
        dtypes['find_cont_fit'] = bool
        descr['find_cont_fit'] = 'Fit a continuum to the illumination pattern across the trace rectified image' \
                                 ' (masking objects) when searching for peaks to initially identify objects'

        defaults['find_npoly_cont'] = 1
        dtypes['find_npoly_cont'] = int
        descr['find_npoly_cont'] = 'Polynomial order for fitting continuum to the illumination pattern across the trace rectified image' \
                                   ' (masking objects) when searching for peaks to initially identify objects'

        defaults['find_extrap_npoly'] = 3
        dtypes['find_extrap_npoly'] = int
        descr['find_extrap_npoly'] = 'Polynomial order used for trace extrapolation'

        defaults['find_maxdev'] = 2.0
        dtypes['find_maxdev'] = [int, float]
        descr['find_maxdev'] = 'Maximum deviation of pixels from polynomial fit to trace used to reject bad pixels in trace fitting.'

        defaults['find_fwhm'] = 5.0
        dtypes['find_fwhm'] = [int, float]
        descr['find_fwhm'] = 'Indicates roughly the fwhm of objects in pixels for object finding'

        defaults['ech_find_max_snr'] = 1.0
        dtypes['ech_find_max_snr'] = [int, float]
        descr['ech_find_max_snr'] = 'Criteria for keeping echelle objects. They must either have a maximum S/N across all the orders greater than this value' \
                                    ' or satisfy the min_snr criteria described by the min_snr parameters'

        defaults['ech_find_min_snr'] = 0.3
        dtypes['ech_find_min_snr'] = [int, float]
        descr['ech_find_min_snr'] = 'Criteria for keeping echelle objects. They must either have a maximum S/N across all the orders greater than ech_find_max_snr,  value' \
                                    ' or they must have S/N > ech_find_min_snr on >= ech_find_nabove_min_snr orders'

        defaults['ech_find_nabove_min_snr'] = 2
        dtypes['ech_find_nabove_min_snr'] = int
        descr['ech_find_nabove_min_snr'] = 'Criteria for keeping echelle objects. They must either have a maximum S/N across all the orders greater than ech_find_max_snr,  value' \
                                           ' or they must have S/N > ech_find_min_snr on >= ech_find_nabove_min_snr orders'

        defaults['skip_second_find'] = False
        dtypes['skip_second_find'] = bool
        descr['skip_second_find'] = 'Only perform one round of object finding (mainly for quick_look)'

        # Instantiate the parameter set
        super(FindObjPar, self).__init__(list(pars.keys()),
                                        values=list(pars.values()),
                                        defaults=list(defaults.values()),
                                        options=list(options.values()),
                                        dtypes=list(dtypes.values()),
                                        descr=list(descr.values()))
        self.validate()

    @classmethod
    def from_dict(cls, cfg):
        k = numpy.array([*cfg.keys()])

        # Basic keywords
        parkeys = ['trace_npoly', 'sig_thresh', 'find_trim_edge',
                   'find_cont_fit', 'find_npoly_cont',
                   'find_extrap_npoly', 'maxnumber',
                   'find_maxdev', 'find_fwhm', 'ech_find_max_snr',
                   'ech_find_min_snr', 'ech_find_nabove_min_snr', 'skip_second_find']

        badkeys = numpy.array([pk not in parkeys for pk in k])
        if numpy.any(badkeys):
            raise ValueError('{0} not recognized key(s) for FindObjPar.'.format(k[badkeys]))

        kwargs = {}
        for pk in parkeys:
            kwargs[pk] = cfg[pk] if pk in k else None
        return cls(**kwargs)

    def validate(self):
        pass


class SkySubPar(ParSet):
    """
    The parameter set used to hold arguments for functionality relevant
    to sky subtraction.

    For a table with the current keywords, defaults, and descriptions,
    see :ref:`pypeitpar`.
    """

    def __init__(self, bspline_spacing=None, sky_sigrej=None, global_sky_std=None, no_poly=None,
                 user_regions=None, joint_fit=None, load_mask=None):
        # Grab the parameter names and values from the function
        # arguments
        args, _, _, values = inspect.getargvalues(inspect.currentframe())
        pars = OrderedDict([(k, values[k]) for k in args[1:]])  # "1:" to skip 'self'

        # Initialize the other used specifications for this parameter
        # set
        defaults = OrderedDict.fromkeys(pars.keys())
        options = OrderedDict.fromkeys(pars.keys())
        dtypes = OrderedDict.fromkeys(pars.keys())
        descr = OrderedDict.fromkeys(pars.keys())

        # Fill out parameter specifications.  Only the values that are
        # *not* None (i.e., the ones that are defined) need to be set
        defaults['bspline_spacing'] = 0.6
        dtypes['bspline_spacing'] = [int, float]
        descr['bspline_spacing'] = 'Break-point spacing for the bspline sky subtraction fits.'

        defaults['sky_sigrej'] = 3.0
        dtypes['sky_sigrej'] = float
        descr['sky_sigrej'] = 'Rejection parameter for local sky subtraction'

        defaults['global_sky_std'] = True
        dtypes['global_sky_std'] = bool
        descr['global_sky_std'] = 'Global sky subtraction will be performed on standard stars. This should be turned' \
                                  'off for example for near-IR reductions with narrow slits, since bright standards can' \
                                  'fill the slit causing global sky-subtraction to fail. In these situations we go ' \
                                  'straight to local sky-subtraction since it is designed to deal with such situations'

        defaults['no_poly'] = False
        dtypes['no_poly'] = bool
        descr['no_poly'] = 'Turn off polynomial basis (Legendre) in global sky subtraction'

        defaults['user_regions'] = None
        dtypes['user_regions'] = [str, list]
        descr['user_regions'] = 'A user-defined sky regions mask can be set using this keyword. To allow' \
                                'the code to identify the sky regions automatically, set this variable to' \
                                'an empty string. If you wish to set the sky regions, The text should be' \
                                'a comma separated list of percentages to apply to _all_ slits' \
                                ' For example: The following string   :10,35:65,80:   would select the' \
                                'first 10%, the inner 30%, and the final 20% of _all_ slits.'

        defaults['load_mask'] = False
        dtypes['load_mask'] = bool
        descr['load_mask'] = 'Load a user-defined sky regions mask to be used for the sky regions. Note,' \
                             'if you set this to True, you must first run the pypeit_skysub_regions GUI' \
                             'to manually select and store the regions to file.'

        defaults['joint_fit'] = False
        dtypes['joint_fit'] = bool
        descr['joint_fit'] = 'Perform a simultaneous joint fit to sky regions using all available slits.'

        # Instantiate the parameter set
        super(SkySubPar, self).__init__(list(pars.keys()),
                                        values=list(pars.values()),
                                        defaults=list(defaults.values()),
                                        options=list(options.values()),
                                        dtypes=list(dtypes.values()),
                                        descr=list(descr.values()))
        self.validate()

    @classmethod
    def from_dict(cls, cfg):
        k = numpy.array([*cfg.keys()])

        # Basic keywords
        parkeys = ['bspline_spacing', 'sky_sigrej', 'global_sky_std', 'no_poly', 'user_regions', 'load_mask', 'joint_fit']

        badkeys = numpy.array([pk not in parkeys for pk in k])
        if numpy.any(badkeys):
            raise ValueError('{0} not recognized key(s) for SkySubPar.'.format(k[badkeys]))

        kwargs = {}
        for pk in parkeys:
            kwargs[pk] = cfg[pk] if pk in k else None
        return cls(**kwargs)

    def validate(self):
        pass


class ExtractionPar(ParSet):
    """
    The parameter set used to hold arguments for functionality relevant
    to extraction.

    For a table with the current keywords, defaults, and descriptions,
    see :ref:`pypeitpar`.
    """

    def __init__(self, boxcar_radius=None, std_prof_nsigma=None, sn_gauss=None,
                 model_full_slit=None, manual=None, skip_optimal=None,
                 use_2dmodel_mask=None):

        # Grab the parameter names and values from the function
        # arguments
        args, _, _, values = inspect.getargvalues(inspect.currentframe())
        pars = OrderedDict([(k, values[k]) for k in args[1:]])  # "1:" to skip 'self'

        # Check the manual input
        if manual is not None:
            if not isinstance(manual, (ParSet, dict, list)):
                raise TypeError('Manual extraction input must be a ParSet, dictionary, or list.')
            _manual = [manual] if isinstance(manual, (ParSet, dict)) else manual
            pars['manual'] = _manual

        # Initialize the other used specifications for this parameter
        # set
        defaults = OrderedDict.fromkeys(pars.keys())
        options = OrderedDict.fromkeys(pars.keys())
        dtypes = OrderedDict.fromkeys(pars.keys())
        descr = OrderedDict.fromkeys(pars.keys())

        # Fill out parameter specifications.  Only the values that are
        # *not* None (i.e., the ones that are defined) need to be set

        # Boxcar Parameters
        defaults['boxcar_radius'] = 1.5
        dtypes['boxcar_radius'] = [int, float]
        descr['boxcar_radius'] = 'Boxcar radius in arcseconds used for boxcar extraction'

        defaults['skip_optimal'] = False
        dtypes['skip_optimal'] = bool
        descr['skip_optimal'] = 'Perform boxcar extraction only (i.e. skip Optimal and local skysub)'

        defaults['std_prof_nsigma'] = 30.
        dtypes['std_prof_nsigma'] = float
        descr['std_prof_nsigma'] = 'prof_nsigma parameter for Standard star extraction.  Prevents undesired rejection.'

        defaults['sn_gauss'] = 4.0
        dtypes['sn_gauss'] = [int, float]
        descr['sn_gauss'] = 'S/N threshold for performing the more sophisticated optimal extraction which performs a ' \
                            'b-spline fit to the object profile. For S/N < sn_gauss the code will simply optimal extract' \
                            'with a Gaussian with FWHM determined from the object finding.'

        defaults['model_full_slit'] = False
        dtypes['model_full_slit'] = bool
        descr['model_full_slit'] = 'If True local sky subtraction will be performed on the entire slit. If False, local sky subtraction will ' \
                                   'be applied to only a restricted region around each object. This should be set to True for either multislit ' \
                                   'observations using narrow slits or echelle observations with narrow slits'

        defaults['use_2dmodel_mask'] = True
        dtypes['use_2dmodel_mask'] = bool
        descr['use_2dmodel_mask'] = 'Mask pixels rejected during profile fitting when extracting.' \
                             'Turning this off may help with bright emission lines.'


        dtypes['manual'] = list
        descr['manual'] = 'List of manual extraction parameter sets'

        # Instantiate the parameter set
        super(ExtractionPar, self).__init__(list(pars.keys()),
                                        values=list(pars.values()),
                                        defaults=list(defaults.values()),
                                        options=list(options.values()),
                                        dtypes=list(dtypes.values()),
                                        descr=list(descr.values()))
        self.validate()

    @classmethod
    def from_dict(cls, cfg):
        k = numpy.array([*cfg.keys()])

        # Basic keywords
        parkeys = ['boxcar_radius', 'std_prof_nsigma', 'sn_gauss', 'model_full_slit', 'manual',
                   'skip_optimal', 'use_2dmodel_mask']

        badkeys = numpy.array([pk not in parkeys for pk in k])
        if numpy.any(badkeys):
            raise ValueError('{0} not recognized key(s) for ExtractionPar.'.format(k[badkeys]))

        kwargs = {}
        for pk in parkeys:
            kwargs[pk] = cfg[pk] if pk in k else None
        kwargs['manual'] = util.get_parset_list(cfg, 'manual', ManualExtractionPar)
        return cls(**kwargs)

    def validate(self):
        pass


class CalibrationsPar(ParSet):
    """
    The superset of parameters used to calibrate the science data.
    
    Note that there are specific defaults for each frame group that are
    different from the defaults of the abstracted :class:`FrameGroupPar`
    class.

    For a table with the current keywords, defaults, and descriptions,
    see :ref:`pypeitpar`.
    """
    def __init__(self, master_dir=None, setup=None, bpm_usebias=None, biasframe=None,
                 darkframe=None, arcframe=None, tiltframe=None, pixelflatframe=None,
                 pinholeframe=None, alignframe=None, alignment=None, traceframe=None,
                 illumflatframe=None,
                 standardframe=None, flatfield=None, wavelengths=None, slitedges=None, tilts=None,
                 raise_chk_error=None):


        # Grab the parameter names and values from the function
        # arguments
        args, _, _, values = inspect.getargvalues(inspect.currentframe())
        pars = OrderedDict([(k,values[k]) for k in args[1:]])      # "1:" to skip 'self'

        # Initialize the other used specifications for this parameter
        # set
        defaults = OrderedDict.fromkeys(pars.keys())
        options = OrderedDict.fromkeys(pars.keys())
        dtypes = OrderedDict.fromkeys(pars.keys())
        descr = OrderedDict.fromkeys(pars.keys())

        # Fill out parameter specifications.  Only the values that are
        # *not* None (i.e., the ones that are defined) need to be set
        defaults['master_dir'] = 'Masters'
        dtypes['master_dir'] = str
        descr['master_dir'] = 'If provided, it should be the name of the folder to ' \
                          'write master files. NOT A PATH. '

        dtypes['setup'] = str
        descr['setup'] = 'If masters=\'force\', this is the setup name to be used: e.g., ' \
                         'C_02_aa .  The detector number is ignored but the other information ' \
                         'must match the Master Frames in the master frame folder.'

        defaults['raise_chk_error'] = True
        dtypes['raise_chk_error'] = bool
        descr['raise_chk_error'] = 'Raise an error if the calibration check fails'

        defaults['bpm_usebias'] = False
        dtypes['bpm_usebias'] = bool
        descr['bpm_usebias'] = 'Make a bad pixel mask from bias frames? Bias frames must be provided.'

        # Calibration Frames
        defaults['biasframe'] = FrameGroupPar(frametype='bias',
                                              process=ProcessImagesPar(apply_gain=False,
                                                                       combine='median',
                                                                       use_biasimage=False,
                                                                       use_pixelflat=False,
                                                                       use_illumflat=False))
        dtypes['biasframe'] = [ ParSet, dict ]
        descr['biasframe'] = 'The frames and combination rules for the bias correction'

        defaults['darkframe'] = FrameGroupPar(frametype='dark',
                                              process=ProcessImagesPar(use_biasimage=False,
                                                                       use_overscan=False,
                                                                       apply_gain=False,
                                                                       use_pixelflat = False,
                                                                       use_illumflat = False))
        dtypes['darkframe'] = [ ParSet, dict ]
        descr['darkframe'] = 'The frames and combination rules for the dark-current correction'

        # JFH Turning off masking of saturated pixels which causes headaches becauase it was being done unintelligently
        defaults['pixelflatframe'] = FrameGroupPar(frametype='pixelflat',
                                                   process=ProcessImagesPar(satpix='nothing',
                                                                            use_pixelflat=False,
                                                                            use_illumflat=False))
        dtypes['pixelflatframe'] = [ ParSet, dict ]
        descr['pixelflatframe'] = 'The frames and combination rules for the pixel flat'

        defaults['illumflatframe'] = FrameGroupPar(frametype='illumflat',
                                                   process=ProcessImagesPar(satpix='nothing',
                                                                            use_pixelflat=False,
                                                                            use_illumflat=False))
        dtypes['illumflatframe'] = [ ParSet, dict ]
        descr['illumflatframe'] = 'The frames and combination rules for the illumination flat'

        defaults['pinholeframe'] = FrameGroupPar(frametype='pinhole')
        dtypes['pinholeframe'] = [ ParSet, dict ]
        descr['pinholeframe'] = 'The frames and combination rules for the pinholes'

        defaults['alignframe'] = FrameGroupPar(frametype='align',
                                               process=ProcessImagesPar(satpix='nothing',
                                                                        sigrej=-1,
                                                                        use_pixelflat=False,
                                                                        use_illumflat=False))
        dtypes['alignframe'] = [ ParSet, dict ]
        descr['alignframe'] = 'The frames and combination rules for the align frames'

        defaults['arcframe'] = FrameGroupPar(frametype='arc',
                                             process=ProcessImagesPar(sigrej=-1,
                                                                      use_pixelflat=False,
                                                                      use_illumflat=False))
        dtypes['arcframe'] = [ ParSet, dict ]
        descr['arcframe'] = 'The frames and combination rules for the wavelength calibration'

        defaults['tiltframe'] = FrameGroupPar(frametype='tilt',
                                              process=ProcessImagesPar(sigrej=-1,
                                              use_pixelflat=False,
                                              use_illumflat=False))
        dtypes['tiltframe'] = [ ParSet, dict ]
        descr['tiltframe'] = 'The frames and combination rules for the wavelength tilts'

        defaults['traceframe'] = FrameGroupPar(frametype='trace',
                                               # Note that CR masking is found to be too problematic!!
                                               process=ProcessImagesPar(use_pixelflat=False,
                                                                        use_illumflat=False))

        dtypes['traceframe'] = [ ParSet, dict ]
        descr['traceframe'] = 'The frames and combination rules for images used for slit tracing'

        defaults['standardframe'] = FrameGroupPar(frametype='standard',
                                                  process=ProcessImagesPar(mask_cr=True))
        dtypes['standardframe'] = [ ParSet, dict ]
        descr['standardframe'] = 'The frames and combination rules for the spectrophotometric ' \
                                 'standard observations'

        defaults['alignment'] = AlignPar()
        dtypes['alignment'] = [ ParSet, dict ]
        descr['alignment'] = 'Define the procedure for the alignment of traces'

        defaults['flatfield'] = FlatFieldPar()
        dtypes['flatfield'] = [ ParSet, dict ]
        descr['flatfield'] = 'Parameters used to set the flat-field procedure'

        defaults['wavelengths'] = WavelengthSolutionPar()
        dtypes['wavelengths'] = [ ParSet, dict ]
        descr['wavelengths'] = 'Parameters used to derive the wavelength solution'

        defaults['slitedges'] = EdgeTracePar()
        dtypes['slitedges'] = [ ParSet, dict ]
        descr['slitedges'] = 'Slit-edge tracing parameters'

        defaults['tilts'] = WaveTiltsPar()
        dtypes['tilts'] = [ ParSet, dict ]
        descr['tilts'] = 'Define how to trace the slit tilts using the trace frames'

        # Instantiate the parameter set
        super(CalibrationsPar, self).__init__(list(pars.keys()),
                                              values=list(pars.values()),
                                              defaults=list(defaults.values()),
                                              options=list(options.values()),
                                              dtypes=list(dtypes.values()),
                                              descr=list(descr.values()))
        #self.validate()

    @classmethod
    def from_dict(cls, cfg):
        k = numpy.array([*cfg.keys()])

        # Basic keywords
        parkeys = [ 'master_dir', 'setup', 'bpm_usebias', 'raise_chk_error']

        allkeys = parkeys + ['biasframe', 'darkframe', 'arcframe', 'tiltframe', 'pixelflatframe',
                             'illumflatframe',
                             'pinholeframe', 'alignframe', 'alignment', 'traceframe', 'standardframe', 'flatfield',
                             'wavelengths', 'slitedges', 'tilts']
        badkeys = numpy.array([pk not in allkeys for pk in k])
        if numpy.any(badkeys):
            raise ValueError('{0} not recognized key(s) for CalibrationsPar.'.format(k[badkeys]))

        kwargs = {}
        for pk in parkeys:
            kwargs[pk] = cfg[pk] if pk in k else None

        # Keywords that are ParSets
        pk = 'biasframe'
        kwargs[pk] = FrameGroupPar.from_dict('bias', cfg[pk]) if pk in k else None
        pk = 'darkframe'
        kwargs[pk] = FrameGroupPar.from_dict('dark', cfg[pk]) if pk in k else None
        pk = 'arcframe'
        kwargs[pk] = FrameGroupPar.from_dict('arc', cfg[pk]) if pk in k else None
        pk = 'tiltframe'
        kwargs[pk] = FrameGroupPar.from_dict('tilt', cfg[pk]) if pk in k else None
        pk = 'pixelflatframe'
        kwargs[pk] = FrameGroupPar.from_dict('pixelflat', cfg[pk]) if pk in k else None
        pk = 'illumflatframe'
        kwargs[pk] = FrameGroupPar.from_dict('illumflat', cfg[pk]) if pk in k else None
        pk = 'pinholeframe'
        kwargs[pk] = FrameGroupPar.from_dict('pinhole', cfg[pk]) if pk in k else None
        pk = 'alignframe'
        kwargs[pk] = FrameGroupPar.from_dict('align', cfg[pk]) if pk in k else None
        pk = 'alignment'
        kwargs[pk] = AlignPar.from_dict(cfg[pk]) if pk in k else None
        pk = 'traceframe'
        kwargs[pk] = FrameGroupPar.from_dict('trace', cfg[pk]) if pk in k else None
        pk = 'standardframe'
        kwargs[pk] = FrameGroupPar.from_dict('standard', cfg[pk]) if pk in k else None
        pk = 'flatfield'
        kwargs[pk] = FlatFieldPar.from_dict(cfg[pk]) if pk in k else None
        pk = 'wavelengths'
        kwargs[pk] = WavelengthSolutionPar.from_dict(cfg[pk]) if pk in k else None
        pk = 'slitedges'
        kwargs[pk] = EdgeTracePar.from_dict(cfg[pk]) if pk in k else None
        pk = 'tilts'
        kwargs[pk] = WaveTiltsPar.from_dict(cfg[pk]) if pk in k else None

        return cls(**kwargs)

    # TODO: Perform extensive checking that the parameters are valid for
    # the Calibrations class.  May not be necessary because validate will
    # be called for all the sub parameter sets, but this can do higher
    # level checks, if necessary.

    # JFH I'm not sure what to do about this function? Commentingo out for now.
    #def validate(self):
    #    if self.data['masters'] == 'force' \
    #            and (self.data['setup'] is None or len(self.data['setup']) == 0):
    #        raise ValueError('When forcing use of master frames, you must specify the setup to '
    #                         'be used using the \'setup\' keyword.')

#-----------------------------------------------------------------------------
# Parameters superset
class PypeItPar(ParSet):
    """
    The superset of parameters used by PypeIt.
    
    This is a single object used as a container for all the
    user-specified arguments used by PypeIt.
    
    To get the default parameters for a given spectrograph, e.g.::

        from pypeit.spectrographs.util import load_spectrograph

        spectrograph = load_spectrograph('shane_kast_blue')
        par = spectrograph.default_pypeit_par()

    If the user has a set of configuration alterations to be read from a
    pypeit file, e.g.::

        from pypeit.par.util import parse_pypeit_file
        from pypeit.spectrographs.util import load_spectrograph
        from pypeit.par import PypeItPar

        spectrograph = load_spectrograph('shane_kast_blue')
        spec_cfg_lines = spectrograph.default_pypeit_par().to_config()
        user_cfg_lines = parse_pypeit_file('myrdx.pypeit')[0]
        par = PypeItPar.from_cfg_lines(cfg_lines=spec_cfg_lines,
                                      merge_with=user_cfg_lines)

    To write the configuration of a given instance of :class:`PypeItPar`,
    use the :func:`to_config` function::
        
        par.to_config('mypypeitpar.cfg')

    For a table with the current keywords, defaults, and descriptions,
    see :ref:`pypeitpar`.
    """
    def __init__(self, rdx=None, calibrations=None, scienceframe=None, reduce=None,
                 flexure=None, fluxcalib=None, coadd1d=None, coadd2d=None, sensfunc=None, tellfit=None):

        # Grab the parameter names and values from the function
        # arguments
        args, _, _, values = inspect.getargvalues(inspect.currentframe())
        pars = OrderedDict([(k,values[k]) for k in args[1:]])      # "1:" to skip 'self'

        # Initialize the other used specifications for this parameter
        # set
        defaults = OrderedDict.fromkeys(pars.keys())
        dtypes = OrderedDict.fromkeys(pars.keys())
        descr = OrderedDict.fromkeys(pars.keys())

        # Fill out parameter specifications.  Only the values that are
        # *not* None (i.e., the ones that are defined) need to be set
        defaults['rdx'] = ReduxPar()
        dtypes['rdx'] = [ ParSet, dict ]
        descr['rdx'] = 'PypeIt reduction rules.'

#        defaults['baseprocess'] = ProcessImagesPar()
#        dtypes['baseprocess'] = [ ParSet, dict ]
#        descr['baseprocess'] = 'Default-level parameters used when processing all images'

        defaults['calibrations'] = CalibrationsPar()
        dtypes['calibrations'] = [ ParSet, dict ]
        descr['calibrations'] = 'Parameters for the calibration algorithms'

        defaults['scienceframe'] = FrameGroupPar(frametype='science',
                                                 process=ProcessImagesPar(mask_cr=True))
        dtypes['scienceframe'] = [ ParSet, dict ]
        descr['scienceframe'] = 'The frames and combination rules for the science observations'

        defaults['reduce'] = ReducePar()
        dtypes['reduce'] = [ParSet, dict]
        descr['reduce'] = 'Parameters determining sky-subtraction, object finding, and ' \
                                'extraction'

        # Flexure is turned OFF by default
        defaults['flexure'] = FlexurePar()
        dtypes['flexure'] = [ParSet, dict]
        descr['flexure'] = 'Parameters used by the flexure-correction procedure.  Flexure ' \
                           'corrections are not performed by default.  To turn on, either ' \
                           'set the parameters in the \'flexure\' parameter group or set ' \
                           '\'flexure = True\' in the \'rdx\' parameter group to use the ' \
                           'default flexure-correction parameters.'

        # Flux calibration is turned OFF by default
        defaults['fluxcalib'] = FluxCalibratePar()
        dtypes['fluxcalib'] = [ParSet, dict]
        descr['fluxcalib'] = 'Parameters used by the flux-calibration procedure.  Flux ' \
                             'calibration is not performed by default.  To turn on, either ' \
                             'set the parameters in the \'fluxcalib\' parameter group or set ' \
                             '\'fluxcalib = True\' in the \'rdx\' parameter group to use the ' \
                             'default flux-calibration parameters.'


        # Coadd1D
        defaults['coadd1d'] = Coadd1DPar()
        dtypes['coadd1d'] = [ParSet, dict]
        descr['coadd1d'] = 'Par set to control 1D coadds.  Only used in the after-burner script.'


        # Coadd2D
        defaults['coadd2d'] = Coadd2DPar()
        dtypes['coadd2d'] = [ParSet, dict]
        descr['coadd2d'] = 'Par set to control 2D coadds.  Only used in the after-burner script.'


        # Sensfunc
        defaults['sensfunc'] = SensFuncPar()
        dtypes['sensfunc'] = [ParSet, dict]
        descr['sensfunc'] = 'Par set to control sensitivity function computation.  Only used in the after-burner script.'

        # Telluric Fit
        defaults['tellfit'] = TellFitPar()
        dtypes['tellfit'] = [ParSet, dict]
        descr['tellfit'] = 'Par set to control telluric fitting.  Only used in the after-burner script.'


        # Instantiate the parameter set
        super(PypeItPar, self).__init__(list(pars.keys()),
                                       values=list(pars.values()),
                                       defaults=list(defaults.values()),
                                       dtypes=list(dtypes.values()),
                                       descr=list(descr.values()))

        self.validate()

    @classmethod
    def from_cfg_file(cls, cfg_file=None, merge_with=None, evaluate=True):
        """
        Construct the parameter set using a configuration file.

        Note that::

            default = PypeItPar()
            nofile = PypeItPar.from_cfg_file()
            assert default.data == nofile.data, 'This should always pass.'

        Args:
            cfg_file (:obj:`str`, optional):
                The name of the configuration file that defines the
                default parameters.  This can be used to load a pypeit
                config file from a previous run that was constructed and
                output by pypeit.  This has to contain the full set of
                parameters, not just the subset you want to change.  For
                the latter, use `merge_with` to provide one or more
                config files to merge with the defaults to construct the
                full parameter set.
            merge_with (:obj:`str`, :obj:`list`, optional):
                One or more config files with the modifications to
                either default parameters (`cfg_file` is None) or
                the parameters provided by `cfg_file`.  The
                modifications are performed in series so the list order
                of the config files is important.
            evaluate (:obj:`bool`, optional):
                Evaluate the values in the config object before
                assigning them in the subsequent parameter sets.  The
                parameters in the config file are *always* read as
                strings, so this should almost always be true; however,
                see the warning below.
                
        .. warning::

            When `evaluate` is true, the function runs `eval()` on
            all the entries in the `ConfigObj` dictionary, done using
            :func:`_recursive_dict_evaluate`.  This has the potential to
            go haywire if the name of a parameter unintentionally
            happens to be identical to an imported or system-level
            function.  Of course, this can be useful by allowing one to
            define the function to use as a parameter, but it also means
            one has to be careful with the values that the parameters
            should be allowed to have.  The current way around this is
            to provide a list of strings that should be ignored during
            the evaluation, done using :func:`_eval_ignore`.

        .. todo::
            Allow the user to add to the ignored strings.

        Returns:
            :class:`pypeit.par.core.PypeItPar`: The instance of the
            parameter set.
        """
        # Get the base parameters in a ConfigObj instance
        cfg = ConfigObj(PypeItPar().to_config() if cfg_file is None else cfg_file)

        # Get the list of other configuration parameters to merge it with
        _merge_with = [] if merge_with is None else \
                        ([merge_with] if isinstance(merge_with, str) else merge_with)
        merge_cfg = ConfigObj()
        for f in _merge_with:
            merge_cfg.merge(ConfigObj(f))

        # Merge with the defaults
        cfg.merge(merge_cfg)

        # Evaluate the strings if requested
        if evaluate:
            cfg = util.recursive_dict_evaluate(cfg)
        
        # Instantiate the object based on the configuration dictionary
        return cls.from_dict(cfg)

    @classmethod
    def from_cfg_lines(cls, cfg_lines=None, merge_with=None, evaluate=True):
        """
        Construct the parameter set using the list of string lines read
        from a config file.

        Note that::

            default = PypeItPar()
            nofile = PypeItPar.from_cfg_lines()
            assert default.data == nofile.data, 'This should always pass.'

        Args:
            cfg_lines (:obj:`list`, optional):
                A list of strings with lines read, or made to look like
                they are, from a configuration file.  This can be used
                to load lines from a previous run of pypeit that was
                constructed and output by pypeit.  This has to contain
                the full set of parameters, not just the subset to
                change.  For the latter, leave this as the default value
                (None) and use `merge_with` to provide a set of
                lines to merge with the defaults to construct the full
                parameter set.
            merge_with (:obj:`list`, optional):
                A list of strings with lines read, or made to look like
                they are, from a configuration file that should be
                merged with the lines provided by `cfg_lines`, or the
                default parameters.
            evaluate (:obj:`bool`, optional):
                Evaluate the values in the config object before
                assigning them in the subsequent parameter sets.  The
                parameters in the config file are *always* read as
                strings, so this should almost always be true; however,
                see the warning below.
                
        .. warning::

            When `evaluate` is true, the function runs `eval()` on
            all the entries in the `ConfigObj` dictionary, done using
            :func:`_recursive_dict_evaluate`.  This has the potential to
            go haywire if the name of a parameter unintentionally
            happens to be identical to an imported or system-level
            function.  Of course, this can be useful by allowing one to
            define the function to use as a parameter, but it also means
            one has to be careful with the values that the parameters
            should be allowed to have.  The current way around this is
            to provide a list of strings that should be ignored during
            the evaluation, done using :func:`_eval_ignore`.

        .. todo::
            Allow the user to add to the ignored strings.

        Returns:
            :class:`pypeit.par.core.PypeItPar`: The instance of the
            parameter set.
        """
        # Get the base parameters in a ConfigObj instance
        cfg = ConfigObj(PypeItPar().to_config() if cfg_lines is None else cfg_lines)

        # Merge in additional parameters
        if merge_with is not None:
            cfg.merge(ConfigObj(merge_with))

        # Evaluate the strings if requested
        if evaluate:
            cfg = util.recursive_dict_evaluate(cfg)

        # Instantiate the object based on the configuration dictionary
        return cls.from_dict(cfg)

    @classmethod
    def from_pypeit_file(cls, ifile, evaluate=True):
        """
        Construct the parameter set using a pypeit file.
        
        Args:
            ifile (str):
                Name of the pypeit file to read.  Expects to find setup
                and data blocks in the file.  See docs.
            evaluate (:obj:`bool`, optional):
                Evaluate the values in the config object before
                assigning them in the subsequent parameter sets.  The
                parameters in the config file are *always* read as
                strings, so this should almost always be true; however,
                see the warning below.
                
        .. warning::

            When `evaluate` is true, the function runs `eval()` on
            all the entries in the `ConfigObj` dictionary, done using
            :func:`_recursive_dict_evaluate`.  This has the potential to
            go haywire if the name of a parameter unintentionally
            happens to be identical to an imported or system-level
            function.  Of course, this can be useful by allowing one to
            define the function to use as a parameter, but it also means
            one has to be careful with the values that the parameters
            should be allowed to have.  The current way around this is
            to provide a list of strings that should be ignored during
            the evaluation, done using :func:`_eval_ignore`.

        .. todo::
            Allow the user to add to the ignored strings.

        Returns:
            :class:`pypeit.par.core.PypeItPar`: The instance of the
            parameter set.
        """
        # TODO: Need to include instrument-specific defaults somewhere...
        return cls.from_cfg_lines(merge_with=util.pypeit_config_lines(ifile), evaluate=evaluate)

    @classmethod
    def from_dict(cls, cfg):
        k = numpy.array([*cfg.keys()])

        allkeys = ['rdx', 'calibrations', 'scienceframe', 'reduce', 'flexure', 'fluxcalib',
                   'coadd1d', 'coadd2d', 'sensfunc', 'baseprocess', 'tellfit']
        badkeys = numpy.array([pk not in allkeys for pk in k])
        if numpy.any(badkeys):
            raise ValueError('{0} not recognized key(s) for PypeItPar.'.format(k[badkeys]))

        kwargs = {}

        pk = 'rdx'
        kwargs[pk] = ReduxPar.from_dict(cfg[pk]) if pk in k else None

        pk = 'calibrations'
        kwargs[pk] = CalibrationsPar.from_dict(cfg[pk]) if pk in k else None

        pk = 'scienceframe'
        kwargs[pk] = FrameGroupPar.from_dict('science', cfg[pk]) if pk in k else None

        pk = 'reduce'
        kwargs[pk] = ReducePar.from_dict(cfg[pk]) if pk in k else None

        # Allow flexure to be turned on using cfg['rdx']
        pk = 'flexure'
        default = FlexurePar()
        kwargs[pk] = FlexurePar.from_dict(cfg[pk]) if pk in k else default

        # Allow flux calibration to be turned on using cfg['rdx']
        pk = 'fluxcalib'
        default = FluxCalibratePar() \
                        if pk in cfg['rdx'].keys() and cfg['rdx']['fluxcalib'] else None
        kwargs[pk] = FluxCalibratePar.from_dict(cfg[pk]) if pk in k else default

        # Allow coadd1d  to be turned on using cfg['rdx']
        pk = 'coadd1d'
        default = Coadd1DPar() \
                        if pk in cfg['rdx'].keys() and cfg['rdx']['coadd1d'] else None
        kwargs[pk] = Coadd1DPar.from_dict(cfg[pk]) if pk in k else default

        # Allow coadd2d  to be turned on using cfg['rdx']
        pk = 'coadd2d'
        default = Coadd2DPar() \
                        if pk in cfg['rdx'].keys() and cfg['rdx']['coadd2d'] else None
        kwargs[pk] = Coadd2DPar.from_dict(cfg[pk]) if pk in k else default

        # Allow coadd2d  to be turned on using cfg['rdx']
        pk = 'sensfunc'
        default = SensFuncPar() \
                        if pk in cfg['rdx'].keys() and cfg['rdx']['sensfunc'] else None
        kwargs[pk] = SensFuncPar.from_dict(cfg[pk]) if pk in k else default

        # Allow tellfit to be turned on using cfg['rdx']
        pk = 'tellfit'
        default = TellFitPar() \
                        if pk in cfg['rdx'].keys() and cfg['rdx']['tellfit'] else None
        kwargs[pk] = TellFitPar.from_dict(cfg[pk]) if pk in k else default

        if 'baseprocess' not in k:
            return cls(**kwargs)

        # Include any alterations to the basic processing of *all*
        # images
        self = cls(**kwargs)
        baseproc = ProcessImagesPar.from_dict(cfg['baseprocess'])
        self.sync_processing(baseproc)
        return self

    def reset_all_processimages_par(self, **kwargs):
        """
        Set all of the ProcessImagesPar objects to have the input setting

        e.g.

        par.reset_all_processimages_par(use_illumflat=False)

        Args:
            **kwargs:
        """
        # Calibrations
        for _key in self['calibrations'].keys():
            if isinstance(self['calibrations'][_key], ParSet) and 'process' in self['calibrations'][_key].keys():
                for key,value in kwargs.items():
                    self['calibrations'][_key]['process'][key] = value
        # Science frame
        for _key in self.keys():
            if isinstance(self[_key], ParSet) and 'process' in self[_key].keys():
                for key,value in kwargs.items():
                    self[_key]['process'][key] = value

    def sync_processing(self, proc_par):
        """
        Sync the processing of all the frame types based on the input
        ProcessImagesPar parameters.

        The parameters are merged in sequence starting from the
        parameter defaults, then including global adjustments provided
        by ``process``, and ending with the parameters that may have
        already been changed for each frame.

        This function can be used at anytime, but is most useful with
        the from_dict method where a ``baseprocess`` group can be
        supplied to change the processing parameters for all frames away
        from the defaults.

        Args:
            proc_par (:class:`ProcessImagesPar`):
                Effectively a new set of default image processing
                parameters for all frames.

        Raises:
            TypeError:
                Raised if the provided parameter set is not an instance
                of :class:`ProcessImagesPar`.
        """
        # Checks
        if not isinstance(proc_par, ProcessImagesPar):
            raise TypeError('Must provide an instance of ProcessImagesPar')
        
        # All the relevant ParSets are already ProcessImagesPar objects,
        # so we can work directly with the internal dictionaries.

        # Find the keys in the input that are different from the default
        default = ProcessImagesPar()
        base_diff = [ k for k in proc_par.keys() if default[k] != proc_par[k] ]

        # Calibration frames
        frames = [ f for f in self['calibrations'].keys() if 'frame' in f ]
        for f in frames:
            # Find the keys in self that are the same as the default
            frame_same = [ k for k in proc_par.keys() 
                            if self['calibrations'][f]['process'].data[k] == default[k] ]
            to_change = list(set(base_diff) & set(frame_same))
            for k in to_change:
                self['calibrations'][f]['process'].data[k] = proc_par[k]
            
        # Science frames
        frame_same = [ k for k in proc_par.keys() 
                            if self['scienceframe']['process'].data[k] == default[k] ]
        to_change = list(set(base_diff) & set(frame_same))
        for k in to_change:
            self['scienceframe']['process'].data[k] = proc_par[k]

    # TODO: Perform extensive checking that the parameters are valid for
    # a full run of PypeIt.  May not be necessary because validate will
    # be called for all the sub parameter sets, but this can do higher
    # level checks, if necessary.
    def validate(self):
        pass

#-----------------------------------------------------------------------------
# Instrument parameters

# TODO: This should probably get moved to spectrograph.py
#class DetectorPar(ParSet):
#    """
#    The parameters used to define the salient properties of an
#    instrument detector.
#
#    These parameters should be *independent* of any specific use of the
#    detector, and are used in the definition of the instruments served
#    by PypeIt.
#
#    To see the list of instruments served, a table with the the current
#    keywords, defaults, and descriptions for the :class:`DetectorPar`
#    class, and an explanation of how to define a new instrument, see
#    :ref:`instruments`.
#    """
#    def __init__(self, dataext=None, specaxis=None, specflip=None, spatflip=None, xgap=None,
#                 ygap=None, ysize=None, platescale=None, darkcurr=None, saturation=None,
#                 mincounts=None, nonlinear=None, numamplifiers=None, gain=None, ronoise=None,
#                 datasec=None, oscansec=None, suffix=None, det=None):
#
#        # Grab the parameter names and values from the function
#        # arguments
#        args, _, _, values = inspect.getargvalues(inspect.currentframe())
#        pars = OrderedDict([(k,values[k]) for k in args[1:]])
#
#        # Initialize the other used specifications for this parameter
#        # set
#        defaults = OrderedDict.fromkeys(pars.keys())
#        options = OrderedDict.fromkeys(pars.keys())
#        dtypes = OrderedDict.fromkeys(pars.keys())
#        descr = OrderedDict.fromkeys(pars.keys())
#
#        # Fill out parameter specifications.  Only the values that are
#        # *not* None (i.e., the ones that are defined) need to be set
#        defaults['dataext'] = 0
#        dtypes['dataext'] = int
#        descr['dataext'] = 'Index of fits extension containing data'
#
#        # TODO: Should this be detector-specific, or camera-specific?
#        defaults['specaxis'] = 0
#        options['specaxis'] = [ 0, 1]
#        dtypes['specaxis'] = int
#        descr['specaxis'] = 'Spectra are dispersed along this axis. Allowed values are 0 ' \
#                            '(first dimension for a numpy array shape) or 1 (second dimension ' \
#                            'for numpy array shape)'
#
#
#        defaults['specflip'] = False
#        dtypes['specflip'] = bool
#        descr['specflip'] = 'If this is True then the dispersion dimension (specificed by ' \
#                            'the specaxis) will be flipped.  PypeIt expects wavelengths to ' \
#                            'increase with increasing pixel number.  If this is not the case ' \
#                            'for this instrument, set specflip to True.'
#
#        defaults['spatflip'] = False
#        dtypes['spatflip'] = bool
#        descr['spatflip'] = 'If this is True then the spatial dimension will be flipped.  ' \
#                            'PypeIt expects echelle orders to increase with increasing pixel ' \
#                            'number.  I.e., setting spatflip=True can reorder images so that ' \
#                            'blue orders appear on the left and red orders on the right.'
#
#        defaults['xgap'] = 0.0
#        dtypes['xgap'] = [int, float]
#        descr['xgap'] = 'Gap between the square detector pixels (expressed as a fraction of the ' \
#                        'x pixel size -- x is predominantly the dispersion axis)'
#
#        defaults['ygap'] = 0.0
#        dtypes['ygap'] = [int, float]
#        descr['ygap'] = 'Gap between the square detector pixels (expressed as a fraction of the ' \
#                        'y pixel size -- x is predominantly the dispersion axis)'
#
#        defaults['ysize'] = 1.0
#        dtypes['ysize'] = [int, float]
#        descr['ysize'] = 'The size of a pixel in the y-direction as a multiple of the x pixel ' \
#                         'size (i.e. xsize = 1.0 -- x is predominantly the dispersion axis)'
#
#        defaults['platescale'] = 0.135
#        dtypes['platescale'] = [int, float]
#        descr['platescale'] = 'arcsec per pixel in the spatial dimension for an unbinned pixel'
#
#        defaults['darkcurr'] = 0.0
#        dtypes['darkcurr'] = [int, float]
#        descr['darkcurr'] = 'Dark current (e-/hour)'
#
#        defaults['saturation'] = 65535.0
#        dtypes['saturation'] = [ int, float ]
#        descr['saturation'] = 'The detector saturation level'
#
#        defaults['mincounts'] = -1000.0
#        dtypes['mincounts'] = [ int, float ]
#        descr['mincounts'] = 'Counts in a pixel below this value will be ignored as being unphysical'
#
#
#        defaults['nonlinear'] = 0.86
#        dtypes['nonlinear'] = [ int, float ]
#        descr['nonlinear'] = 'Percentage of detector range which is linear (i.e. everything ' \
#                             'above nonlinear*saturation will be flagged as saturated)'
#
#        # gain, ronoise, datasec, and oscansec must be lists if there is
#        # more than one amplifier
#        defaults['numamplifiers'] = 1
#        dtypes['numamplifiers'] = int
#        descr['numamplifiers'] = 'Number of amplifiers'
#
#        defaults['gain'] = 1.0 if pars['numamplifiers'] is None else [1.0]*pars['numamplifiers']
#        dtypes['gain'] = [ int, float, list ]
#        descr['gain'] = 'Inverse gain (e-/ADU). A list should be provided if a detector ' \
#                        'contains more than one amplifier.'
#
#        defaults['ronoise'] = 4.0 if pars['numamplifiers'] is None else [4.0]*pars['numamplifiers']
#        dtypes['ronoise'] = [ int, float, list ]
#        descr['ronoise'] = 'Read-out noise (e-). A list should be provided if a detector ' \
#                           'contains more than one amplifier.'
#
#        # TODO: Allow for None, such that the entire image is the data
#        # section
#        defaults['datasec'] = 'DATASEC' if pars['numamplifiers'] is None \
#                                        else ['DATASEC']*pars['numamplifiers']
#        dtypes['datasec'] = [str, list]
#        descr['datasec'] = 'Either the data sections or the header keyword where the valid ' \
#                           'data sections can be obtained, one per amplifier. If defined ' \
#                           'explicitly should be in FITS format (e.g., [1:2048,10:4096]).'
#
#        # TODO: Allow for None, such that there is no overscan region
#        defaults['oscansec'] = 'BIASSEC' if pars['numamplifiers'] is None \
#                                        else ['BIASSEC']*pars['numamplifiers']
#        dtypes['oscansec'] = [str, list, type(None)]
#        descr['oscansec'] = 'Either the overscan section or the header keyword where the valid ' \
#                            'data sections can be obtained, one per amplifier. If defined ' \
#                            'explicitly should be in FITS format (e.g., [1:2048,10:4096]).'
#
#        # TODO: Allow this to be None?
#        defaults['suffix'] = ''
#        dtypes['suffix'] = str
#        descr['suffix'] = 'Suffix to be appended to all saved calibration and extraction frames.'
#
#        defaults['det'] = 1
#        dtypes['det'] = int
#        descr['det'] = 'PypeIt designation for detector number.  1 based indexing'
#
#        # Instantiate the parameter set
#        super(DetectorPar, self).__init__(list(pars.keys()),
#                                          values=list(pars.values()),
#                                          defaults=list(defaults.values()),
#                                          options=list(options.values()),
#                                          dtypes=list(dtypes.values()),
#                                          descr=list(descr.values()))
#        self.validate()
#
#    @classmethod
#    def from_dict(cls, cfg):
#        k = numpy.array([*cfg.keys()])
#        parkeys = ['dataext', 'specaxis', 'specflip', 'spatflip','xgap', 'ygap', 'ysize',
#                   'platescale', 'darkcurr', 'saturation', 'mincounts','nonlinear',
#                   'numamplifiers', 'gain', 'ronoise', 'datasec', 'oscansec', 'suffix',
#                   'det']
#
#        badkeys = numpy.array([pk not in parkeys for pk in k])
#        if numpy.any(badkeys):
#            raise ValueError('{0} not recognized key(s) for DetectorPar.'.format(k[badkeys]))
#
#        kwargs = {}
#        for pk in parkeys:
#            kwargs[pk] = cfg[pk] if pk in k else None
#        return cls(**kwargs)
#
#    def validate(self):
#        """
#        Check the parameters are valid for the provided method.
#        """
#        if self.data['numamplifiers'] > 1:
#            keys = [ 'gain', 'ronoise', 'datasec', 'oscansec' ]
#            dtype = [ (int, float), (int, float), str, (str, None) ]
#            for i in range(len(keys)):
#                if self.data[keys[i]] is None:
#                    continue
#                if not isinstance(self.data[keys[i]], list) \
#                        or len(self.data[keys[i]]) != self.data['numamplifiers']:
#                    raise ValueError('Provided {0} does not match amplifiers.'.format(keys[i]))
#
#            for j in range(self.data['numamplifiers']):
#                if self.data[keys[i]] is not None \
#                        and not isinstance(self.data[keys[i]][j], dtype[i]):
#                    TypeError('Incorrect type for {0}; should be {1}'.format(keys[i], dtype[i]))

# TODO: This should get moved to telescopes.py
class TelescopePar(ParSet):
    """
    The parameters used to define the salient properties of a telescope.

    These parameters should be *independent* of any specific use of the
    telescope.  They and are used by the :mod:`pypeit.telescopes` module
    to define the telescopes served by PypeIt, and kept as part of the
    :class:`pypeit.spectrographs.spectrograph.Spectrograph` definition of
    the instruments served by PypeIt.

    To see the list of instruments served, a table with the the current
    keywords, defaults, and descriptions for the :class:`TelescopePar`
    class, and an explanation of how to define a new instrument, see
    :ref:`instruments`.
    """
    def __init__(self, name=None, longitude=None, latitude=None, elevation=None, fratio=None,
                 diameter=None):

        # Grab the parameter names and values from the function
        # arguments
        args, _, _, values = inspect.getargvalues(inspect.currentframe())
        pars = OrderedDict([(k,values[k]) for k in args[1:]])

        # Initialize the other used specifications for this parameter
        # set
        defaults = OrderedDict.fromkeys(pars.keys())
        options = OrderedDict.fromkeys(pars.keys())
        dtypes = OrderedDict.fromkeys(pars.keys())
        descr = OrderedDict.fromkeys(pars.keys())

        # Fill out parameter specifications.  Only the values that are
        # *not* None (i.e., the ones that are defined) need to be set
        defaults['name'] = 'KECK'
        options['name'] = TelescopePar.valid_telescopes()
        dtypes['name'] = str
        descr['name'] = 'Name of the telescope used to obtain the observations.  ' \
                        'Options are: {0}'.format(', '.join(options['name']))
        
        dtypes['longitude'] = [int, float]
        descr['longitude'] = 'Longitude of the telescope on Earth in degrees.'

        dtypes['latitude'] = [int, float]
        descr['latitude'] = 'Latitude of the telescope on Earth in degrees.'

        dtypes['elevation'] = [int, float]
        descr['elevation'] = 'Elevation of the telescope in m'

        dtypes['fratio'] = [int, float]
        descr['fratio'] = 'f-ratio of the telescope'

        dtypes['diameter'] = [int, float]
        descr['diameter'] = 'Diameter of the telescope in m'

        # Instantiate the parameter set
        super(TelescopePar, self).__init__(list(pars.keys()),
                                           values=list(pars.values()),
                                           defaults=list(defaults.values()),
                                           options=list(options.values()),
                                           dtypes=list(dtypes.values()),
                                           descr=list(descr.values()))

        # Check the parameters match the method requirements
        self.validate()


    @classmethod
    def from_dict(cls, cfg):
        k = numpy.array([*cfg.keys()])
        parkeys = [ 'name', 'longitude', 'latitude', 'elevation', 'fratio', 'diameter' ]

        badkeys = numpy.array([pk not in parkeys for pk in k])
        if numpy.any(badkeys):
            raise ValueError('{0} not recognized key(s) for TelescopePar.'.format(k[badkeys]))

        kwargs = {}
        for pk in parkeys:
            kwargs[pk] = cfg[pk] if pk in k else None
        return cls(**kwargs)

    @staticmethod
    def valid_telescopes():
        """
        Return the valid telescopes.
        """
        return [ 'GEMINI-N','GEMINI-S', 'KECK', 'SHANE', 'WHT', 'APF', 'TNG', 'VLT', 'MAGELLAN', 'LBT', 'MMT', 'KPNO', 'NOT']

    def validate(self):
        pass

    def platescale(self):
        r"""
        Return the platescale of the telescope in arcsec per mm.

        Calculated as

        .. math::
            p = \frac{206265}{f D},

        where :math:`f` is the f-ratio and :math:`D` is the diameter.
        If either of these is not available, the function returns
        `None`.
        """
        return None if self['fratio'] is None or self['diameter'] is None \
                else 206265/self['fratio']/self['diameter']/1e3

<|MERGE_RESOLUTION|>--- conflicted
+++ resolved
@@ -2306,22 +2306,6 @@
     """
     prefix = 'ETP'  # Prefix for writing parameters to a header is a class attribute
     def __init__(self, filt_iter=None, sobel_mode=None, edge_thresh=None, follow_span=None,
-<<<<<<< HEAD
-                 det_min_spec_length=None, valid_flux_thresh=None, max_shift_abs=None,
-                 max_shift_adj=None, max_spat_error=None, match_tol=None, fit_function=None,
-                 fit_order=None, fit_maxdev=None, fit_maxiter=None, fit_niter=None,
-                 fit_min_spec_length=None, auto_pca=None, left_right_pca=None, pca_min_edges=None,
-                 pca_n=None, pca_var_percent=None, pca_function=None, pca_order=None,
-                 pca_sigrej=None, pca_maxrej=None, pca_maxiter=None, smash_range=None,
-                 edge_detect_clip=None, trace_median_frac=None, trace_thresh=None,
-                 fwhm_uniform=None, niter_uniform=None, fwhm_gaussian=None, niter_gaussian=None,
-                 det_buffer=None, max_nudge=None, sync_predict=None, sync_center=None,
-                 gap_offset=None, sync_to_edge=None, minimum_slit_length=None,
-                 minimum_slit_length_sci=None, length_range=None, minimum_slit_gap=None, clip=None,
-                 sync_clip=None, order_match=None, order_offset=None, mask_reg_maxiter=None,
-                 mask_reg_maxsep=None, mask_reg_sigrej=None, ignore_alignment=None, pad=None,
-                 add_slits=None, rm_slits=None):
-=======
                  det_min_spec_length=None, max_shift_abs=None, max_shift_adj=None,
                  max_spat_error=None, match_tol=None, fit_function=None, fit_order=None,
                  fit_maxdev=None, fit_maxiter=None, fit_niter=None, fit_min_spec_length=None,
@@ -2335,7 +2319,6 @@
                  minimum_slit_gap=None, clip=None, order_match=None, order_offset=None,
                  mask_reg_maxiter=None, mask_reg_maxsep=None, mask_reg_sigrej=None,
                  ignore_alignment=None, pad=None, add_slits=None, rm_slits=None):
->>>>>>> 1b8f4fcf
 
         # Grab the parameter names and values from the function
         # arguments
@@ -2648,22 +2631,6 @@
                                 'fraction of the detector spatial scale. If None, no offset ' \
                                 'is applied.'
 
-        dtypes['order_match'] = [int, float]
-        descr['order_match'] = 'For echelle spectrographs, this is the tolerance allowed for ' \
-                               'matching identified "slits" to echelle orders. Must be in ' \
-                               'the fraction of the detector spatial scale (i.e., a value of ' \
-                               '0.05 means that the order locations must be within 5% of the ' \
-                               'expected value).  If None, no limit is used.'
-
-        dtypes['order_offset'] = [int, float]
-        descr['order_offset'] = 'Offset to introduce to the expected order positions to improve ' \
-                                'the match for this specific data. This is an additive offset ' \
-                                'to the measured slit positions; i.e., this should minimize the ' \
-                                'difference between the expected order positions and ' \
-                                '``self.slit_spatial_center() + offset``. Must be in the ' \
-                                'fraction of the detector spatial scale. If None, no offset ' \
-                                'is applied.'
-
         # TODO: Make these mask registration parameters a separate
         # (nested) parameter set? Would making saving the paramters to
         # the master file header annoying ...
@@ -2750,20 +2717,6 @@
         # TODO Please provide docs
         k = numpy.array([*cfg.keys()])
         parkeys = ['filt_iter', 'sobel_mode', 'edge_thresh', 'follow_span', 'det_min_spec_length',
-<<<<<<< HEAD
-                   'valid_flux_thresh', 'max_shift_abs', 'max_shift_adj', 'max_spat_error',
-                   'match_tol', 'fit_function', 'fit_order', 'fit_maxdev', 'fit_maxiter',
-                   'fit_niter', 'fit_min_spec_length', 'auto_pca', 'left_right_pca',
-                   'pca_min_edges', 'pca_n', 'pca_var_percent', 'pca_function', 'pca_order',
-                   'pca_sigrej', 'pca_maxrej', 'pca_maxiter', 'smash_range', 'edge_detect_clip',
-                   'trace_median_frac', 'trace_thresh', 'fwhm_uniform', 'niter_uniform',
-                   'fwhm_gaussian', 'niter_gaussian', 'det_buffer', 'max_nudge', 'sync_predict',
-                   'sync_center', 'gap_offset', 'sync_to_edge', 'minimum_slit_length',
-                   'minimum_slit_length_sci', 'length_range', 'minimum_slit_gap', 'clip',
-                   'sync_clip', 'order_match', 'order_offset', 'mask_reg_maxiter',
-                   'mask_reg_maxsep', 'mask_reg_sigrej', 'ignore_alignment', 'pad', 'add_slits',
-                   'rm_slits']
-=======
                    'max_shift_abs', 'max_shift_adj', 'max_spat_error', 'match_tol', 'fit_function',
                    'fit_order', 'fit_maxdev', 'fit_maxiter', 'fit_niter', 'fit_min_spec_length',
                    'auto_pca', 'left_right_pca', 'pca_min_edges', 'pca_n', 'pca_var_percent',
@@ -2775,7 +2728,6 @@
                    'length_range', 'minimum_slit_gap', 'clip', 'order_match', 'order_offset',
                    'mask_reg_maxiter', 'mask_reg_maxsep', 'mask_reg_sigrej', 'ignore_alignment',
                    'pad', 'add_slits', 'rm_slits']
->>>>>>> 1b8f4fcf
 
         badkeys = numpy.array([pk not in parkeys for pk in k])
         if numpy.any(badkeys):
